import pytest
from pyHalo.single_realization import SingleHalo
from pyHalo.realization_extensions import RealizationExtensions
from pyHalo.Cosmology.cosmology import Cosmology
from scipy.interpolate import interp1d
import numpy.testing as npt
import numpy as np

class TestRealizationExtensions(object):

    def test_core_collapsed_halo(self):

        single_halo = SingleHalo(10 ** 8, 0.5, -0.1, 'TNFW', 0.5, 0.5, 1.5, subhalo_flag=True)
        ext = RealizationExtensions(single_halo)
        new = ext.add_core_collapsed_halos([0], log_slope_halo=3., x_core_halo=0.05)
        lens_model_list = new.lensing_quantities()[0]
        npt.assert_string_equal(lens_model_list[0], 'SPL_CORE')

    def core_collapsed_halos(self):

        def timescalefunction_short(rhos, rs, v):
            return 1e-9
        def timescalefunction_long(rhos, rs, v):
            return 1e9

        single_halo = SingleHalo(10 ** 8, 0.5, -0.1, 'TNFW', 0.5, 0.5, 1.5, subhalo_flag=True)
        ext = RealizationExtensions(single_halo)
        vfunc = lambda x: 4 / np.sqrt(3.1459)

        indexes = ext.find_core_collapsed_halos(timescalefunction_short, vfunc)
        npt.assert_equal(True, 0 in indexes)
        indexes = ext.find_core_collapsed_halos(timescalefunction_long, vfunc)
        npt.assert_equal(False, 0 in indexes)

    def test_collapse_by_mass(self):

        cosmo = Cosmology()
        m_list = 10**np.random.uniform(6, 10, 1000)
        realization = SingleHalo(m_list[0], 0.5, -0.1, 'TNFW', 0.5, 0.5, 1.5, subhalo_flag=True,
                                 cosmo=cosmo)
        for mi in m_list[1:]:
            single_halo = SingleHalo(mi, 0.5, -0.1, 'TNFW', 0.5, 0.5, 1.5, subhalo_flag=True, cosmo=cosmo)
            realization = realization.join(single_halo)
            single_halo = SingleHalo(mi, 0.5, -0.1, 'TNFW', 0.5, 0.5, 1.5, subhalo_flag=False, cosmo=cosmo)
            realization = realization.join(single_halo)

        ext = RealizationExtensions(realization)

        mass_range_subs = [[6, 8], [8, 10]]
        mass_range_field = [[6, 8], [8, 10]]
        p_subs = [0.3, 0.9]
        p_field = [0.8, 0.25]
        kwargs_halo = {'log_slope_halo': -3, 'x_core_halo': 0.05}
        inds_collapsed = ext.core_collapse_by_mass(mass_range_subs, mass_range_field,
                              p_subs, p_field)
        realization_collapsed = ext.add_core_collapsed_halos(inds_collapsed, **kwargs_halo)


        i_subs_collapsed_1 = 0
        i_subs_1 = 0
        i_field_collapsed_1 = 0
        i_field_1 = 0
        i_subs_collapsed_2 = 0
        i_subs_2 = 0
        i_field_collapsed_2 = 0
        i_field_2 = 0
        for halo in realization_collapsed.halos:
            print(halo.mdef)
            if halo.is_subhalo:
                if halo.mass < 10 ** 8:
                    i_subs_1 += 1
                    if halo.mdef == 'SPL_CORE':
                        i_subs_collapsed_1 += 1
                else:
                    i_subs_2 += 1
                    if halo.mdef == 'SPL_CORE':
                        i_subs_collapsed_2 += 1
            else:
                if halo.mass < 10 ** 8:
                    i_field_1 += 1
                    if halo.mdef == 'SPL_CORE':
                        i_field_collapsed_1 += 1
                else:
                    i_field_2 += 1
                    if halo.mdef == 'SPL_CORE':
                        i_field_collapsed_2 += 1

        npt.assert_almost_equal(abs(p_subs[0] - i_subs_collapsed_1 / i_subs_1), 0, 1)
        npt.assert_almost_equal(abs(p_subs[1] - i_subs_collapsed_2 / i_subs_2), 0, 1)
        npt.assert_almost_equal(abs(p_field[0] - i_field_collapsed_1 / i_field_1), 0, 1)
        npt.assert_almost_equal(abs(p_field[1] - i_field_collapsed_2 / i_field_2), 0, 1)

<<<<<<< HEAD
    def test_add_ULDM_fluctuations(self):

        single_halo = SingleHalo(10 ** 8, 0.5, -0.1, 'TNFW', 0.5, 0.5, 1.5, subhalo_flag=True)
        ext = RealizationExtensions(single_halo)
        new = ext.add_ULDM_fluctuations(0.6)
=======
    def test_add_pbh(self):

        kwargs_halo = {'c_scatter': False}
        realization = SingleHalo(10 ** 9, 0., 0., 'TNFW', 0.1, 0.5, 1.5, subhalo_flag=False, kwargs_halo=kwargs_halo)
        zlist = [0.2, 0.4, 0.6]
        rmax = 0.3
        for i, zi in enumerate(zlist):
            theta = np.random.uniform(0., 2*np.pi)
            r = np.random.uniform(0, rmax**2)**0.5
            xi, yi = np.cos(theta) *r, np.sin(theta) * r
            mi = np.random.uniform(8,  9)
            single_halo = SingleHalo(10 ** mi, xi, yi, 'TNFW', zi, 0.5, 1.5, subhalo_flag=False, kwargs_halo=kwargs_halo)
            realization = realization.join(single_halo)

        lens_model_list_init, _, kwargs_init, _ = realization.lensing_quantities()
        ext = RealizationExtensions(realization)
        mass_fraction = 0.1
        kwargs_mass_function = {'mass_function_type': 'DELTA', 'logM': 5., 'mass_fraction': 0.5}
        fraction_in_halos = 0.5

        zlist = np.arange(0.00, 1.02, 0.02)
        x_image = [0.] * len(zlist)
        y_image = [0.] * len(zlist)
        cosmo = Cosmology()
        dlist = [cosmo.D_C_transverse(zi) for zi in zlist]
        x_image_interp_list = [interp1d(dlist, x_image)]
        y_image_interp_list = [interp1d(dlist, y_image)]

        pbh_realization = ext.add_primordial_black_holes(mass_fraction, kwargs_mass_function,
                                                         fraction_in_halos,
                                                         x_image_interp_list,
                                                         y_image_interp_list,
                                                         rmax)

        lens_model_list, _, kwargs, _ = pbh_realization.lensing_quantities()

        for i, halo in enumerate(pbh_realization.halos):
            r2d = np.hypot(halo.x, halo.y)
            npt.assert_equal(r2d <= np.sqrt(2) * rmax, True)
            condition1 = 'PT_MASS' == halo.mdef
            condition2 = 'TNFW' == halo.mdef
            npt.assert_equal(np.logical_or(condition1, condition2), True)
>>>>>>> 22d3408d

if __name__ == '__main__':
     pytest.main()<|MERGE_RESOLUTION|>--- conflicted
+++ resolved
@@ -90,13 +90,12 @@
         npt.assert_almost_equal(abs(p_field[0] - i_field_collapsed_1 / i_field_1), 0, 1)
         npt.assert_almost_equal(abs(p_field[1] - i_field_collapsed_2 / i_field_2), 0, 1)
 
-<<<<<<< HEAD
     def test_add_ULDM_fluctuations(self):
 
         single_halo = SingleHalo(10 ** 8, 0.5, -0.1, 'TNFW', 0.5, 0.5, 1.5, subhalo_flag=True)
         ext = RealizationExtensions(single_halo)
         new = ext.add_ULDM_fluctuations(0.6)
-=======
+        
     def test_add_pbh(self):
 
         kwargs_halo = {'c_scatter': False}
@@ -139,7 +138,6 @@
             condition1 = 'PT_MASS' == halo.mdef
             condition2 = 'TNFW' == halo.mdef
             npt.assert_equal(np.logical_or(condition1, condition2), True)
->>>>>>> 22d3408d
 
 if __name__ == '__main__':
      pytest.main()