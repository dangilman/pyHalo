"""
These functions define some preset halo mass function models that can be specified instead of individually specifying
a bunch of keyword arguments. This is intended for a quick and easy user interface. The definitions shown here can also
act as a how-to guide if one wants to explore more complicated descriptions of the halo mass function, as the models
presented here show what each keyword argument accepted by pyHalo does.
"""
from pyHalo.pyhalo import pyHalo
from pyHalo.Cosmology.geometry import Geometry
from pyHalo.Rendering.MassFunctions.mass_function_base import CDMPowerLaw
from pyHalo.Halos.HaloModels.TNFWemulator import TNFWSubhaloEmulator
from pyHalo.Rendering.MassFunctions.density_peaks import ShethTormen
from pyHalo.Rendering.SpatialDistributions.uniform import LensConeUniform
from pyHalo.Rendering.SpatialDistributions.nfw import ProjectedNFW
from pyHalo.truncation_models import truncation_models
from pyHalo.concentration_models import preset_concentration_models
from pyHalo.mass_function_models import preset_mass_function_models
from pyHalo.single_realization import Realization
from copy import copy
import numpy as np
from pyHalo.realization_extensions import RealizationExtensions
from pyHalo.utilities import de_broglie_wavelength, MinHaloMassULDM

__all__ = ['preset_model_from_name', 'CDM', 'WDM', 'ULDM', 'SIDM_core_collapse', 'WDM_mixed']

def preset_model_from_name(name):
    """
    Retruns a preset_model function from a string
    :param name: the name of the preset model, should be the name of a function in this file
    :return: the function
    """
    if name == 'CDM':
        return CDM
    elif name == 'WDM':
        return WDM
    elif name == 'SIDM_core_collapse':
        return SIDM_core_collapse
    elif name == 'ULDM':
        return ULDM
    elif name == 'CDMEmulator':
        return CDMFromEmulator
    elif name == 'WDM_mixed':
        return WDM_mixed
    else:
        raise Exception('preset model '+ str(name)+' not recognized!')

def CDM(z_lens, z_source, sigma_sub=0.025, log_mlow=6., log_mhigh=10.,
        concentration_model_subhalos='DIEMERJOYCE19', kwargs_concentration_model_subhalos={},
        concentration_model_fieldhalos='DIEMERJOYCE19', kwargs_concentration_model_fieldhalos={},
        truncation_model_subhalos='TRUNCATION_ROCHE_GILMAN2020', kwargs_trunction_model_subhalos={},
        truncation_model_fieldhalos='TRUNCATION_RN', kwargs_truncation_model_fieldhalos={},
        shmf_log_slope=-1.9, cone_opening_angle_arcsec=6., log_m_host=13.3,  r_tidal=0.25,
        LOS_normalization=1.0, two_halo_contribution=True, delta_power_law_index=0.0,
        geometry_type='DOUBLE_CONE', kwargs_cosmo=None):
    """

    :param z_lens:
    :param z_source:
    :param sigma_sub:
    :param log_mlow:
    :param log_mhigh:
    :param concentration_model_subhalos:
    :param kwargs_concentration_model_subhalos:
    :param concentration_model_fieldhalos:
    :param kwargs_concentration_model_fieldhalos:
    :param truncation_model_subhalos:
    :param kwargs_trunction_model_subhalos:
    :param truncation_model_fieldhalos:
    :param kwargs_truncation_model_fieldhalos:
    :param shmf_log_slope:
    :param cone_opening_angle_arcsec:
    :param log_m_host:
    :param r_tidal:
    :param LOS_normalization:
    :param two_halo_contribution:
    :param delta_power_law_index:
    :param geometry_type:
    :param kwargs_cosmo:
    :return:
    """
<<<<<<< HEAD

    # FIRST WE CREATE AN INSTANCE OF PYHALO, WHICH SETS THE COSMOLOGY
    pyhalo = pyHalo(z_lens, z_source, kwargs_cosmo)
    # WE ALSO SPECIFY THE GEOMETRY OF THE RENDERING VOLUME
    geometry = Geometry(pyhalo.cosmology, z_lens, z_source,
                        cone_opening_angle_arcsec, geometry_type)

    # NOW WE SET THE MASS FUNCTION CLASSES FOR SUBHALOS AND FIELD HALOS
    # NOTE: MASS FUNCTION CLASSES SHOULD NOT BE INSTANTIATED HERE
    mass_function_model_subhalos = CDMPowerLaw
    mass_function_model_fieldhalos = ShethTormen

    # SET THE SPATIAL DISTRIBUTION MODELS FOR SUBHALOS AND FIELD HALOS:
    subhalo_spatial_distribution = ProjectedNFW
    fieldhalo_spatial_distribution = LensConeUniform

    # set the density profile definition
    mdef_subhalos = 'TNFW'
    mdef_field_halos = 'TNFW'

    kwargs_concentration_model_subhalos['cosmo'] = pyhalo.astropy_cosmo
    kwargs_concentration_model_fieldhalos['cosmo'] = pyhalo.astropy_cosmo

    # SET THE CONCENTRATION-MASS RELATION FOR SUBHALOS AND FIELD HALOS
    model_subhalos, kwargs_mc_subs = preset_concentration_models(concentration_model_subhalos,
                                                                 kwargs_concentration_model_subhalos)
    concentration_model_subhalos = model_subhalos(**kwargs_mc_subs)

    model_fieldhalos, kwargs_mc_field = preset_concentration_models(concentration_model_fieldhalos,
                                                                    kwargs_concentration_model_fieldhalos)
    concentration_model_fieldhalos = model_fieldhalos(**kwargs_mc_field)

    # SET THE TRUNCATION RADIUS FOR SUBHALOS AND FIELD HALOS
    kwargs_trunction_model_subhalos['lens_cosmo'] = pyhalo.lens_cosmo
    kwargs_truncation_model_fieldhalos['lens_cosmo'] = pyhalo.lens_cosmo

    model_subhalos, kwargs_trunc_subs = truncation_models(truncation_model_subhalos)
    kwargs_trunc_subs.update(kwargs_trunction_model_subhalos)
    truncation_model_subhalos = model_subhalos(**kwargs_trunc_subs)

    model_fieldhalos, kwargs_trunc_field = truncation_models(truncation_model_fieldhalos)
    kwargs_trunc_field.update(kwargs_truncation_model_fieldhalos)
    truncation_model_fieldhalos = model_fieldhalos(**kwargs_trunc_field)

    # NOW THAT THE CLASSES ARE SPECIFIED, WE SORT THE KEYWORD ARGUMENTS AND CLASSES INTO LISTS
    population_model_list = ['SUBHALOS', 'LINE_OF_SIGHT']
    mass_function_class_list = [mass_function_model_subhalos, mass_function_model_fieldhalos]
    kwargs_subhalos = {'log_mlow': log_mlow,
                       'log_mhigh': log_mhigh,
                       'm_pivot': 10 ** 8,
                       'power_law_index': shmf_log_slope,
                       'delta_power_law_index': delta_power_law_index,
                       'log_m_host': log_m_host,
                       'sigma_sub': sigma_sub}
    kwargs_los = {'log_mlow': log_mlow,
                       'log_mhigh': log_mhigh,
                  'LOS_normalization': LOS_normalization,
                       'm_pivot': 10 ** 8,
                       'delta_power_law_index': delta_power_law_index,
                       'log_m_host': log_m_host}
    kwargs_mass_function_list = [kwargs_subhalos, kwargs_los]
    spatial_distribution_class_list = [subhalo_spatial_distribution, fieldhalo_spatial_distribution]
    kwargs_subhalos_spatial = {'m_host': 10 ** log_m_host, 'zlens': z_lens,
                               'rmax2d_arcsec': cone_opening_angle_arcsec / 2, 'r_core_units_rs': r_tidal,
                               'lens_cosmo': pyhalo.lens_cosmo}
    kwargs_los_spatial = {'cone_opening_angle': cone_opening_angle_arcsec, 'geometry': geometry}
    kwargs_spatial_distribution_list = [kwargs_subhalos_spatial, kwargs_los_spatial]

=======
    if 'host_m200' not in kwargs_other.keys():
        host_m200 = 10 ** log_m_host
    else:
        host_m200 = kwargs_other['host_m200']
        del kwargs_other['host_m200']
    kwargs_model_field = {'cone_opening_angle': cone_opening_angle_arcsec, 'mdef_los': mass_definition,
                          'mass_func_type': 'POWER_LAW', 'log_mlow': log_mlow, 'log_mhigh': log_mhigh,
                          'LOS_normalization': LOS_normalization, 'host_m200': host_m200}

    kwargs_model_subhalos = {'cone_opening_angle': cone_opening_angle_arcsec, 'sigma_sub': sigma_sub,
                             'power_law_index': shmf_log_slope, 'log_mlow': log_mlow, 'log_mhigh': log_mhigh,
                             'mdef_subs': mass_definition, 'mass_func_type': 'POWER_LAW', 'r_tidal': r_tidal,
                             'host_m200': host_m200}

    if any(x is not None for x in [c0, log10c0, beta, zeta]):
        if c0 is None:
            assert log10c0 is not None
            c0 = 10 ** log10c0
        assert beta is not None
        assert zeta is not None
        mc_model = {'custom': True,
                       'c0': c0, 'beta': beta, 'zeta': zeta}
        kwargs_mc_relation = {'mc_model': mc_model}
        kwargs_model_field.update(kwargs_mc_relation)
        kwargs_model_subhalos.update(kwargs_mc_relation)

    kwargs_model_field.update(kwargs_other)
    kwargs_model_subhalos.update(kwargs_other)

    # this will use the default cosmology. parameters can be found in defaults.py
    pyhalo = pyHalo(z_lens, z_source, kwargs_halo_mass_function=kwargs_halo_mass_function)
    # Using the render method will result a list of realizations
    realization_subs = pyhalo.render(['SUBHALOS'], kwargs_model_subhalos, nrealizations=1)[0]
    if two_halo_contribution:
        los_components = ['LINE_OF_SIGHT', 'TWO_HALO']
    else:
        los_components = ['LINE_OF_SIGHT']
    realization_line_of_sight = pyhalo.render(los_components, kwargs_model_field, nrealizations=1)[0]

    cdm_realization = realization_line_of_sight.join(realization_subs, join_rendering_classes=True)

    return cdm_realization

def CDMFromEmulator(z_lens, z_source, emulator_input, cone_opening_angle_arcsec=6., log_mlow=6., log_mhigh=10.,
                 LOS_normalization=1., log_m_host=13.3, c0=None,
                 log10c0=None, beta=None, zeta=None, two_halo_contribution=True,
                 kwargs_halo_mass_function={}, **kwargs_other):
    """
    This generates a realization of subhalos using an emulator of the semi-analytic modeling code Galacticus, and
     generates line-of-sight halos from a mass function parameterized as Sheth-Tormen.

    :param z_lens: main deflector redshift
    :param z_source: sourcee redshift
    :param emulator_input: either an array or a callable function

    if callable: a function that returns an array of
    1) subhalo masses at infall [M_sun]
    2) subhalo projected x position [kpc]
    3) subhalo projected y position [kpc]
    4) subhalo final_bound_mass [M_sun]
    5) subhalo concentrations at infall

    if not callable: an array with shape (N_subhalos 5) that contains masses, positions x, positions y, etc.

    Mass convention is m200 with respect to the critical density of the Universe at redshift Z_infall, where Z_infall is
    the infall redshift (not necessarily the redshift at the time of lensing).

    :param cone_opening_angle_arcsec: the opening angle of the double cone rendering volume in arcsec
    :param log_mlow: log10(minimum halo mass) rendered, or a function that returns log_mlow given a redshift
    :param log_mhigh: log10(maximum halo mass) rendered, or a function that returns log_mlow given a redshift
    :param LOS_normalization: rescaling of the line of sight halo mass function relative to Sheth-Tormen
    :param log_m_host: log10 host halo mass in M_sun
    :param kwargs_other: allows for additional keyword arguments to be specified when creating realization

    The following optional keywords specify a concentration-mass relation for field halos parameterized as a power law
    in peak height. If they are not set in the function call, pyHalo assumes a default concentration-mass relation from Diemer&Joyce
    :param c0: amplitude of the mass-concentration relation at 10^8
    :param log10c0: logarithmic amplitude of the mass-concentration relation at 10^8 (only if c0_mcrelation is None)
    :param beta: logarithmic slope of the mass-concentration-relation pivoting around 10^8
    :param zeta: modifies the redshift evolution of the mass-concentration-relation
    :param two_halo_contribution: whether to include the two-halo term for correlated structure near the main deflector
    :param kwargs_halo_mass_function: keyword arguments passed to the LensingMassFunction class
    (see Cosmology.lensing_mass_function)
    :return: a realization of CDM halos
    """
    if 'host_m200' not in kwargs_other.keys():
        host_m200 = 10 ** log_m_host
    else:
        host_m200 = kwargs_other['host_m200']
        del kwargs_other['host_m200']
    # we create a realization of only line-of-sight halos by setting sigma_sub = 0.0
    cdm_halos_LOS = CDM(z_lens, z_source, sigma_sub=0.0, cone_opening_angle_arcsec=cone_opening_angle_arcsec,
                        log_mlow=log_mlow, log_mhigh=log_mhigh, LOS_normalization=LOS_normalization, log_m_host=log_m_host,
                        c0=c0, log10c0=log10c0, beta=beta, zeta=zeta, two_halo_contribution=two_halo_contribution,
                        kwargs_halo_mass_function=kwargs_halo_mass_function, **kwargs_other)
    # get lens_cosmo class from class containing LOS objects; note that this will work even if there are no LOS halos
    lens_cosmo = cdm_halos_LOS.lens_cosmo

    # now create subhalos from the specified properties using the TNFWSubhaloEmulator class
    halo_list = []
    if callable(emulator_input):
        subhalo_infall_masses, subhalo_x_kpc, subhalo_y_kpc, subhalo_final_bound_masses, \
        subhalo_infall_concentrations = emulator_input()
    else:
        subhalo_infall_masses = emulator_input[:, 0]
        subhalo_x_kpc = emulator_input[:, 1]
        subhalo_y_kpc = emulator_input[:, 2]
        subhalo_final_bound_masses = emulator_input[:, 3]
        subhalo_infall_concentrations = emulator_input[:, 4]

    for i in range(0, len(subhalo_infall_masses)):
        halo = TNFWSubhaloEmulator(subhalo_infall_masses[i],
                                   subhalo_x_kpc[i],
                                   subhalo_y_kpc[i],
                                   subhalo_final_bound_masses[i],
                                   subhalo_infall_concentrations[i],
                                   z_lens, lens_cosmo)
        halo_list.append(halo)

    # grab the default keyword arguments from whatever is in the default pyHalo code from LOS halo class
    profile_params = cdm_halos_LOS._prof_params
    # combine the subhalos with line-of-sight halos
    subhalos_from_emulator = Realization.from_halos(halo_list, lens_cosmo, profile_params, msheet_correction=False,
                                         rendering_classes=None)
    return cdm_halos_LOS.join(subhalos_from_emulator)


def WDM(z_lens, z_source, log_mc, log_mlow=6., log_mhigh=10., a_wdm_los=2.3, b_wdm_los=0.8, c_wdm_los=-1.,
                  a_wdm_sub=4.2, b_wdm_sub=2.5, c_wdm_sub=-0.2, cone_opening_angle_arcsec=6.,
                  sigma_sub=0.025, LOS_normalization=1., log_m_host= 13.3, power_law_index=-1.9, r_tidal='0.25Rs',
                    kwargs_suppression_mc_relation_field=None, suppression_model_field=None, kwargs_suppression_mc_relation_sub=None,
                  suppression_model_sub=None, two_halo_contribution=True, **kwargs_other):

    """

    This specifies the keywords for the Warm Dark Matter (WDM) halo mass function model presented by Lovell 2020
    (https://arxiv.org/pdf/2003.01125.pdf)

    The differential halo mass function is described by four parameters:
    1) log_mc - the log10 value of the half-mode mass, or the scale where the WDM mass function begins to deviate from CDM
    2) a_wdm - scale factor for the characteristic mass scale (see below)
    3) b_wdm - modifies the logarithmic slope of the WDM mass function (see below)
    4) c_wdm - modifies the logarithmic slope of the WDM mass function (see below)

    The defult parameterization for the mass function is:

    n_wdm / n_cdm = (1 + (a_wdm * m_c / m)^b_wdm) ^ c_wdm

    where m_c = 10**log_mc is the half-mode mass, and n_wdm and n_cdm are differential halo mass functions. Lovell 2020 find different fits
    to subhalos and field halos. For field halos, (a_wdm, b_wdm, c_wdm) = (2.3, 0.8, -1) while for subhalos
    (a_wdm_sub, b_wdm_sub, c_wdm_sub) = (4.2, 2.5, -0.2).

    WDM models also have reduced concentrations relative to CDM halos because WDM structure collapse later, when the Universe
    is less dense. The default suppresion to halo concentrations is implemented using the fitting function (Eqn. 17) presented by
    Bose et al. (2016) (https://arxiv.org/pdf/1507.01998.pdf), where the concentration relative to CDM is given by

    c_wdm / c_cdm = (1+z)^B(z) * (1 + c_scale * (m_c / m) ** c_power_inner) ^ c_power

    where m_c is the same as the definition for the halo mass function and (c_scale, c_power) = (60, -0.17). Note that the
    factor of 60 makes the effect on halo concentrations kick in on mass scales > m_c. This routine assumes the
    a mass-concentration for CDM halos given by Diemer & Joyce 2019 (https://arxiv.org/pdf/1809.07326.pdf)

    :param z_lens: the lens redshift
    :param z_source: the source redshift
    :param log_mc: log10(half mode mass) in units M_sun (no little h)
    :param log_mlow: log10(minimum halo mass) rendered, or a function that returns log_mlow given a redshift
    :param log_mhigh: log10(maximum halo mass) rendered, or a function that returns log_mlow given a redshift
    :param a_wdm_los: describes the line of sight WDM halo mass function (see above)
    :param b_wdm_los: describes the line of sight WDM halo mass function (see above)
    :param c_wdm_los: describes the line of sight WDM halo mass function (see above)
    :param a_wdm_sub: defines the WDM subhalo mass function (see above)
    :param b_wdm_sub: defines the WDM subhalo mass function (see above)
    :param c_wdm_sub: defines the WDM subhalo mass function (see above)
    :param cone_opening_angle_arcsec: the opening angle in arcsec of the volume where halos are added
    :param sigma_sub: normalization of the subhalo mass function (see description in CDM preset model)
    :param LOS_normalization: rescaling of the line of sight halo mass function relative to Sheth-Tormen
    :param log_m_host: log10 host halo mass in M_sun
    :param power_law_index: logarithmic slope of the subhalo mass function
    :param r_tidal: subhalos are distributed following a cored NFW profile with a core radius r_tidal. This is intended
    to account for tidal stripping of halos that pass close to the central galaxy

    ###################################################################################################
    The following keywords define how the WDM mass-concentration relation is suppressed relative to CDM

    :param kwargs_suppression_mc_relation_field: keyword arguments for the suppression function for field halo concentrations
    :param suppression_model_field: the type of suppression of the MC relation for field halos, either 'polynomial' or 'hyperbolic'. Default form is polynomial
    :param kwargs_suppression_mc_relation_sub: keyword arguments for the suppression function for subhalos
    :param suppression_model_sub: the type of suppression of the MC relation for subhalos, either 'polynomial' or 'hyperbolic'

    The form of the polynomial suppression function, f, is defined in terms of x = half-mode-mass / mass:

    f = (1 + c_scale * x ^ c_power_inner) ^ c_power

    The form of the hyperbolic suppression function, f, is (see functions in Halos.HaloModels.concentration)

    f = 1/2 [1 + tanh( (x - a_wdm)/2b_wdm ) ) ]
    ###################################################################################################

    :param kwargs_other: any other optional keyword arguments
    :param two_halo_contribution: whether to include the two-halo term for correlated structure near the main deflector
    :return: a realization of WDM halos
    """
    if 'host_m200' not in kwargs_other.keys():
        host_m200 = 10 ** log_m_host
    else:
        host_m200 = kwargs_other['host_m200']
        del kwargs_other['host_m200']
    mass_definition = 'TNFW' # truncated NFW profile
    kwargs_model_field = {'a_wdm': a_wdm_los, 'b_wdm': b_wdm_los, 'c_wdm': c_wdm_los, 'log_mc': log_mc,
                          'log_mlow': log_mlow, 'log_mhigh': log_mhigh,
                          'cone_opening_angle': cone_opening_angle_arcsec, 'mdef_los': mass_definition,
                          'mass_func_type': 'POWER_LAW', 'LOS_normalization': LOS_normalization, 'log_m_host': log_m_host,
                          }

    if suppression_model_field is not None:
        kwargs_model_field['suppression_model'] = suppression_model_field
        kwargs_model_field['kwargs_suppression'] = kwargs_suppression_mc_relation_field

    kwargs_model_subhalos = {'a_wdm': a_wdm_sub, 'b_wdm': b_wdm_sub, 'c_wdm': c_wdm_sub, 'log_mc': log_mc,
                           'log_mlow': log_mlow, 'log_mhigh': log_mhigh,
                          'cone_opening_angle': cone_opening_angle_arcsec, 'sigma_sub': sigma_sub, 'mdef_subs': mass_definition,
                             'mass_func_type': 'POWER_LAW', 'power_law_index': power_law_index, 'r_tidal': r_tidal}

    if suppression_model_sub is not None:

        kwargs_model_subhalos['suppression_model'] = suppression_model_sub
        kwargs_model_subhalos['kwargs_suppression'] = kwargs_suppression_mc_relation_sub

    kwargs_model_field.update(kwargs_other)
    kwargs_model_subhalos.update(kwargs_other)

    # this will use the default cosmology. parameters can be found in defaults.py
    pyhalo = pyHalo(z_lens, z_source)
    # Using the render method will result a list of realizations
    realization_subs = pyhalo.render(['SUBHALOS'], kwargs_model_subhalos, nrealizations=1)[0]
>>>>>>> 2e46261f
    if two_halo_contribution:
        population_model_list += ['TWO_HALO']
        kwargs_two_halo = copy(kwargs_los)
        kwargs_mass_function_list += [kwargs_two_halo]
        spatial_distribution_class_list += [LensConeUniform]
        kwargs_spatial_distribution_list += [kwargs_los_spatial]
        mass_function_class_list += [ShethTormen]

    kwargs_halo_model = {'truncation_model_subhalos': truncation_model_subhalos,
                         'concentration_model_subhalos': concentration_model_subhalos,
                         'truncation_model_field_halos': truncation_model_fieldhalos,
                         'concentration_model_field_halos': concentration_model_fieldhalos,
                         'kwargs_density_profile': {}}

    realization_list = pyhalo.render(population_model_list, mass_function_class_list, kwargs_mass_function_list,
                                          spatial_distribution_class_list, kwargs_spatial_distribution_list,
                                          geometry, mdef_subhalos, mdef_field_halos, kwargs_halo_model, nrealizations=1)
    return realization_list[0]


def WDM(z_lens, z_source, log_mc, sigma_sub=0.025, log_mlow=6., log_mhigh=10.,
        mass_function_model_subhalos='SHMF_LOVELL2020', kwargs_mass_function_subhalos={},
        mass_function_model_fieldhalos='LOVELL2020', kwargs_mass_function_fieldhalos={},
        concentration_model_subhalos='BOSE2016', kwargs_concentration_model_subhalos={},
        concentration_model_fieldhalos='BOSE2016', kwargs_concentration_model_fieldhalos={},
        truncation_model_subhalos='TRUNCATION_ROCHE_GILMAN2020', kwargs_trunction_model_subhalos={},
        truncation_model_fieldhalos='TRUNCATION_RN', kwargs_truncation_model_fieldhalos={},
        shmf_log_slope=-1.9, cone_opening_angle_arcsec=6., log_m_host=13.3, r_tidal=0.25,
        LOS_normalization=1.0, geometry_type='DOUBLE_CONE', kwargs_cosmo=None,
        mdef_subhalos='TNFW', mdef_field_halos='TNFW', kwargs_density_profile={}):

    """
<<<<<<< HEAD
=======
    This generates realizations of self-interacting dark matter (SIDM) halos, inluding both cored and core-collapsed
    objects.

    :param z_lens: the lens redshift
    :param z_source: the source redshift
    :param cross_section_name: the name of the cross section implemented in SIDMpy
    :param cross_section_class: the class defined in SIDMpy for the SIDM cross section
    :param kwargs_cross_section: keyword arguments for the SIDM cross section class
    :param kwargs_core_collapse_profile: keyword arguments for the core collapse profile; possibilities include x_core_halo,
    x_match, and log_slope_halo, which are the core size in units of Rs, the radius (in units of Rs) where the core collapse
    profile encloses the same mass as the NFW profile, and the logarithmic slope of the core collapse profile
    (convention is for this to be a positive number)
    :param deflection_angle_function: a function that returns the deflection angles, to be passed into lenstronomy
    :param central_density_function: a function that computes the central density of cored halos
    :param collapse_probability_function: a function that computes the probability of core collapse for a given cross section
    :param velocity_dispersion_function: a function that computes the central velocity dispersion of an SIDM halo
    :param t_sub: core collapse timescale for subhalos
    :param t_field: core collapse timescale for field halos
    :param collapse_time_width: scatter in collapse times
    :param log_mlow: log10(minimum halo mass) rendered, or a function that returns log_mlow given a redshift
    :param log_mhigh: log10(maximum halo mass) rendered, or a function that returns log_mlow given a redshift
    :param cone_opening_angle: the opening angle in arcsec of the double cone geometry where halos are added
    :param sigma_sub: normalization of the subhalo mass function (see description in CDM preset model)
    :param LOS_normalization: rescaling of the line of sight halo mass function relative to Sheth-Tormen
    :param log_m_host: log10 host halo mass in M_sun
    :param power_law_index: logarithmic slope of the subhalo mass function
    :param r_tidal: subhalos are distributed following a cored NFW profile with a core radius r_tidal. This is intended
    to account for tidal stripping of halos that pass close to the central galaxy
    :param kwargs_other: any addition keyword arguments
    :param mdef: the halo profile for halos that have not core collapsed
    :param mdef_collapse: the halo profile for halos that have core collapsed
    :return: an instance of Realization that contains cored and core collapsed halos
    """
    if 'host_m200' not in kwargs_other.keys():
        host_m200 = 10 ** log_m_host
    else:
        host_m200 = kwargs_other['host_m200']
        del kwargs_other['host_m200']
    kwargs_sidm =  {'cross_section_type': cross_section_name, 'kwargs_cross_section': kwargs_cross_section,
                       'SIDM_rhocentral_function': central_density_function,
                       'numerical_deflection_angle_class': deflection_angle_function}
    kwargs_sidm.update(kwargs_other)
>>>>>>> 2e46261f

    :param z_lens:
    :param z_source:
    :param log_mc:
    :param sigma_sub:
    :param log_mlow:
    :param log_mhigh:
    :param mass_function_model_subhalos:
    :param kwargs_mass_function_subhalos:
    :param mass_function_model_fieldhalos:
    :param kwargs_mass_function_fieldhalos:
    :param concentration_model_subhalos:
    :param kwargs_concentration_model_subhalos:
    :param concentration_model_fieldhalos:
    :param kwargs_concentration_model_fieldhalos:
    :param truncation_model_subhalos:
    :param kwargs_trunction_model_subhalos:
    :param truncation_model_fieldhalos:
    :param kwargs_truncation_model_fieldhalos:
    :param shmf_log_slope:
    :param cone_opening_angle_arcsec:
    :param log_m_host:
    :param r_tidal:
    :param LOS_normalization:
    :param geometry_type:
    :param kwargs_cosmo:
    :param mdef_subhalos:
    :param mdef_field_halos:
    :param kwargs_density_profile:
    :return:
    """
    # FIRST WE CREATE AN INSTANCE OF PYHALO, WHICH SETS THE COSMOLOGY
    pyhalo = pyHalo(z_lens, z_source, kwargs_cosmo)
    # WE ALSO SPECIFY THE GEOMETRY OF THE RENDERING VOLUME
    geometry = Geometry(pyhalo.cosmology, z_lens, z_source,
                        cone_opening_angle_arcsec, geometry_type)

    # SET THE SPATIAL DISTRIBUTION MODELS FOR SUBHALOS AND FIELD HALOS:
    subhalo_spatial_distribution = ProjectedNFW
    fieldhalo_spatial_distribution = LensConeUniform

    # SET THE MASS FUNCTION MODELS FOR SUBHALOS AND FIELD HALOS
    # NOTE: MASS FUNCTIONS SHOULD NOT BE INSTANTIATED HERE
    mass_function_model_subhalos, kwargs_mfunc_subs = preset_mass_function_models(mass_function_model_subhalos)
    kwargs_mfunc_subs.update(kwargs_mass_function_subhalos)
    kwargs_mfunc_subs['log_mc'] = log_mc

    mass_function_model_fieldhalos, kwargs_mfunc_field = preset_mass_function_models(mass_function_model_fieldhalos)
    kwargs_mfunc_field.update(kwargs_mass_function_fieldhalos)
    kwargs_mfunc_field['log_mc'] = log_mc

    # SET THE CONCENTRATION-MASS RELATION FOR SUBHALOS AND FIELD HALOS
    kwargs_concentration_model_subhalos['cosmo'] = pyhalo.astropy_cosmo
    kwargs_concentration_model_subhalos['log_mc'] = log_mc
    kwargs_concentration_model_fieldhalos['cosmo'] = pyhalo.astropy_cosmo
    kwargs_concentration_model_fieldhalos['log_mc'] = log_mc

    model_subhalos, kwargs_mc_subs = preset_concentration_models(concentration_model_subhalos,
                                                                 kwargs_concentration_model_subhalos)
    concentration_model_CDM = preset_concentration_models('DIEMERJOYCE19')[0]
    kwargs_mc_subs['concentration_cdm_class'] = concentration_model_CDM
    concentration_model_subhalos = model_subhalos(**kwargs_mc_subs)

    model_fieldhalos, kwargs_mc_field = preset_concentration_models(concentration_model_fieldhalos,
                                                                    kwargs_concentration_model_fieldhalos)
    kwargs_mc_field['cosmo'] = pyhalo.astropy_cosmo
    kwargs_mc_field['log_mc'] = log_mc
    concentration_model_CDM = preset_concentration_models('DIEMERJOYCE19')[0]
    kwargs_mc_field['concentration_cdm_class'] = concentration_model_CDM
    concentration_model_fieldhalos = model_fieldhalos(**kwargs_mc_field)

    # SET THE TRUNCATION RADIUS FOR SUBHALOS AND FIELD HALOS
    kwargs_trunction_model_subhalos['lens_cosmo'] = pyhalo.lens_cosmo
    kwargs_truncation_model_fieldhalos['lens_cosmo'] = pyhalo.lens_cosmo

    model_subhalos, kwargs_trunc_subs = truncation_models(truncation_model_subhalos)
    kwargs_trunc_subs.update(kwargs_trunction_model_subhalos)
    kwargs_trunc_subs['lens_cosmo'] = pyhalo.lens_cosmo
    truncation_model_subhalos = model_subhalos(**kwargs_trunc_subs)

    model_fieldhalos, kwargs_trunc_field = truncation_models(truncation_model_fieldhalos)
    kwargs_trunc_field.update(kwargs_truncation_model_fieldhalos)
    kwargs_trunc_field['lens_cosmo'] = pyhalo.lens_cosmo
    truncation_model_fieldhalos = model_fieldhalos(**kwargs_trunc_field)

    # NOW THAT THE CLASSES ARE SPECIFIED, WE SORT THE KEYWORD ARGUMENTS AND CLASSES INTO LISTS
    population_model_list = ['SUBHALOS', 'LINE_OF_SIGHT', 'TWO_HALO']

    mass_function_class_list = [mass_function_model_subhalos,
                                mass_function_model_fieldhalos,
                                mass_function_model_fieldhalos]
    kwargs_mfunc_subs.update({'log_mlow': log_mlow,
                       'log_mhigh': log_mhigh,
                       'm_pivot': 10 ** 8,
                       'power_law_index': shmf_log_slope,
                       'log_m_host': log_m_host,
                       'sigma_sub': sigma_sub,
                       'delta_power_law_index': 0.0})
    kwargs_mfunc_field.update({'log_mlow': log_mlow,
                  'log_mhigh': log_mhigh,
                  'LOS_normalization': LOS_normalization,
                  'm_pivot': 10 ** 8,
                  'log_m_host': log_m_host,
                  'delta_power_law_index': 0.0})
    kwargs_mass_function_list = [kwargs_mfunc_subs, kwargs_mfunc_field, kwargs_mfunc_field]
    spatial_distribution_class_list = [subhalo_spatial_distribution, fieldhalo_spatial_distribution, fieldhalo_spatial_distribution]
    kwargs_subhalos_spatial = {'m_host': 10 ** log_m_host, 'zlens': z_lens,
                               'rmax2d_arcsec': cone_opening_angle_arcsec / 2, 'r_core_units_rs': r_tidal,
                               'lens_cosmo': pyhalo.lens_cosmo}
    kwargs_los_spatial = {'cone_opening_angle': cone_opening_angle_arcsec, 'geometry': geometry}
    kwargs_spatial_distribution_list = [kwargs_subhalos_spatial, kwargs_los_spatial, kwargs_los_spatial]

    kwargs_halo_model = {'truncation_model_subhalos': truncation_model_subhalos,
                         'concentration_model_subhalos': concentration_model_subhalos,
                         'truncation_model_field_halos': truncation_model_fieldhalos,
                         'concentration_model_field_halos': concentration_model_fieldhalos,
                         'kwargs_density_profile': kwargs_density_profile}

    realization_list = pyhalo.render(population_model_list, mass_function_class_list, kwargs_mass_function_list,
                                     spatial_distribution_class_list, kwargs_spatial_distribution_list,
                                     geometry, mdef_subhalos, mdef_field_halos, kwargs_halo_model, nrealizations=1)
    return realization_list[0]

def ULDM(z_lens, z_source, log10_m_uldm, log10_fluc_amplitude=-0.8, fluctuation_size_scale=0.05,
          fluctuation_size_dispersion=0.2, n_fluc_scale=1.0, velocity_scale=200, sigma_sub=0.025, log_mlow=6., log_mhigh=10.,
        mass_function_model_subhalos='SHMF_SCHIVE2016', kwargs_mass_function_subhalos={},
        mass_function_model_fieldhalos='SCHIVE2016', kwargs_mass_function_fieldhalos={},
        concentration_model_subhalos='LAROCHE2022', kwargs_concentration_model_subhalos={},
        concentration_model_fieldhalos='LAROCHE2022', kwargs_concentration_model_fieldhalos={},
        truncation_model_subhalos='TRUNCATION_ROCHE_GILMAN2020', kwargs_trunction_model_subhalos={},
        truncation_model_fieldhalos='TRUNCATION_RN', kwargs_truncation_model_fieldhalos={},
        shmf_log_slope=-1.9, cone_opening_angle_arcsec=6., log_m_host=13.3, r_tidal=0.25,
        LOS_normalization=1.0, geometry_type='DOUBLE_CONE', kwargs_cosmo=None, kwargs_density_profile={},
         uldm_plaw=1 / 3, scale_nfw=False, flucs=True, flucs_shape='aperture', flucs_args={}, n_cut=50000,
         rescale_fluc_amp=True, r_ein=1.0):

    """
    This generates realizations of ultra-light dark matter (ULDM), including the ULDM halo mass function and halo density profiles,
    as well as density fluctuations in the main deflector halo.

    Similarly to WDMGeneral, the functional form of the subhalo mass function is the same as the field halo mass function.
    However, this model differs from WDMGeneral by creating halos which are composite ULDM + NFW density profiles.
    The ULDM particle mass and core radius-halo mass power law exponent must now be specified. For details regarding ULDM halos,
    see Schive et al. 2014 (https://arxiv.org/pdf/1407.7762.pdf). Equations (3) and (7) give the soliton density profile
    and core radius, respectively.

    The differential halo mass function is described by three parameters, see Schive et al. 2016
    (https://arxiv.org/pdf/1508.04621.pdf):

    1) log_m0 - the log10 value of the characteristic mass, or the scale where the ULDM mass function begins
    to deviate from CDM:

        m0 = (1.6*10**10) * (m22)**(-4/3)   [solar masses],

    where

        m22 = m_uldm / 10**22 eV.

    2) b_uldm - modifies the log slope of the ULDM mass function, analogous to b_wdm (see WDMLovell2020)

    3) c_uldm - modifies the log slope of the ULDM mass function, analogous to c_wdm (see WDMLovell2020)

    The parametrization for the mass function is:

        n_uldm / n_cdm = (1 + (m / m_0)^b_uldm) ^ c_uldm,

    where Schive et al. 2016 determined that

        (m_0,    b_uldm,    c_uldm) = ( (1.6*10**10) * (m22)**(-4/3),    1.1,    2.2)

    As for the concentration relative to CDM, there hasa not been a detailed study to date. Hoever, since the formation
    history and collapse time determines concentration, we can reasonably use a WDM concentration-mass relation
    such as the Lovell 2020 formula,
    i.e. simply c_wdm = c_uldm, with (c_scale, c_power) = (15, -0.3).
    or the Bose et al. formula with (c_scale, c_power) = (60, -0.17) and a very negligible redshift dependence.

    The default model was computed using the formalism presented by Schneider et al. (2015) using a ULDM power spectrum,
    and results in a sharper cutoff with (c_scale, c_power, c_power_inner) = (3.348, -0.489, 1.5460)

    The form for the ULDM concentration-mass relation turnover is (1 + c_scale * (mhm/m)^c_power_inner)^c_power

    Furthermore, Schive et al. 2014 (https://arxiv.org/pdf/1407.7762.pdf) found a redshift-dependent minimum ULDM halo mass
    given by

        M_min(z) = a^(-3/4) * (Zeta(z)/Zeta(0))^(1/4) * M_min,0     [solar masses]

    where a is the cosmic scale factor,

        M_min,0 = 4.4*10^7 * m22^(-3/2)     [solar masses]

    and

        Zeta(z) = (18*pi^2 + 82(Om(z) - 1) - 39(Om(z) - 1)^2) / Om(z),

    where Om(z) is the matter density parameter.

    :param z_lens:
    :param z_source:
    :param log10_m_uldm:
    :param log10_fluc_amplitude:
    :param fluctuation_size_scale:
    :param fluctuation_size_dispersion:
    :param n_fluc_scale:
    :param velocity_scale:
    :param sigma_sub:
    :param log_mlow:
    :param log_mhigh:
    :param mass_function_model_subhalos:
    :param kwargs_mass_function_subhalos:
    :param mass_function_model_fieldhalos:
    :param kwargs_mass_function_fieldhalos:
    :param concentration_model_subhalos:
    :param kwargs_concentration_model_subhalos:
    :param concentration_model_fieldhalos:
    :param kwargs_concentration_model_fieldhalos:
    :param truncation_model_subhalos:
    :param kwargs_trunction_model_subhalos:
    :param truncation_model_fieldhalos:
    :param kwargs_truncation_model_fieldhalos:
    :param shmf_log_slope:
    :param cone_opening_angle_arcsec:
    :param log_m_host:
    :param r_tidal:
    :param LOS_normalization:
    :param geometry_type:
    :param kwargs_cosmo:
    :param kwargs_density_profile:
    :return:
    """
    # constants
    if 'host_m200' not in kwargs_other.keys():
        host_m200 = 10 ** log_m_host
    else:
        host_m200 = kwargs_other['host_m200']
        del kwargs_other['host_m200']
    m22 = 10**(log10_m_uldm + 22)
    log_m0 = np.log10(1.6e10 * m22**(-4/3))

    # FIRST WE CREATE AN INSTANCE OF PYHALO, WHICH SETS THE COSMOLOGY
    pyhalo = pyHalo(z_lens, z_source, kwargs_cosmo)
    # WE ALSO SPECIFY THE GEOMETRY OF THE RENDERING VOLUME
    geometry = Geometry(pyhalo.cosmology, z_lens, z_source,
                        cone_opening_angle_arcsec, geometry_type)

    #compute M_min as described in documentation
<<<<<<< HEAD
    log_m_min = MinHaloMassULDM(log10_m_uldm, pyhalo.astropy_cosmo, log_mlow)

    kwargs_density_profile['log10_m_uldm'] = log10_m_uldm
    kwargs_density_profile['scale_nfw'] = scale_nfw
    kwargs_density_profile['uldm_plaw'] = uldm_plaw
    kwargs_wdm = {'z_lens': z_lens, 'z_source': z_source, 'log_mc': log_m0, 'sigma_sub': sigma_sub,
                  'log_mlow': log_m_min, 'log_mhigh': log_mhigh,
                  'mass_function_model_subhalos': mass_function_model_subhalos,
                  'kwargs_mass_function_subhalos': kwargs_mass_function_subhalos,
                  'mass_function_model_fieldhalos': mass_function_model_fieldhalos,
                  'kwargs_mass_function_fieldhalos': kwargs_mass_function_fieldhalos,
                  'concentration_model_subhalos': concentration_model_subhalos,
                  'kwargs_concentration_model_subhalos': kwargs_concentration_model_subhalos,
                  'concentration_model_fieldhalos': concentration_model_fieldhalos,
                  'kwargs_concentration_model_fieldhalos': kwargs_concentration_model_fieldhalos,
                  'truncation_model_subhalos': truncation_model_subhalos,
                  'kwargs_trunction_model_subhalos': kwargs_trunction_model_subhalos,
                  'truncation_model_fieldhalos': truncation_model_fieldhalos,
                  'kwargs_truncation_model_fieldhalos': kwargs_truncation_model_fieldhalos,
                  'shmf_log_slope': shmf_log_slope, 'cone_opening_angle_arcsec': cone_opening_angle_arcsec,
                  'log_m_host': log_m_host, 'r_tidal': r_tidal, 'LOS_normalization': LOS_normalization,
                  'geometry_type': geometry_type, 'kwargs_cosmo': kwargs_cosmo,
                  'mdef_subhalos': 'ULDM', 'mdef_field_halos': 'ULDM',
                  'kwargs_density_profile': kwargs_density_profile
                  }

    uldm_no_fluctuations = WDM(**kwargs_wdm)
=======
    a = lambda z: (1+z)**(-1)
    O_m = lambda z: Cosmology().astropy.Om(z)
    zeta = lambda z: (18*np.pi**2 + 82*(O_m(z)-1) - 39*(O_m(z)-1)**2) / O_m(z)
    m_min = lambda z: a(z)**(-3/4) * (zeta(z)/zeta(0))**(1/4) * M_min0
    log_m_min = lambda z: np.log10(m_min(z))

    if log_m_min(z_lens) >= log_mlow:
        log_mlow = log_m_min(z_lens) # only use M_min for minimum halo mass if it is above input 'log_mlow'
    kwargs_model_field = {'a_wdm': a_uldm, 'b_wdm': b_uldm, 'c_wdm': c_uldm, 'log_mc': log_m0,
                          'log_mlow': log_mlow, 'log_mhigh': log_mhigh,
                          'cone_opening_angle': cone_opening_angle_arcsec, 'mdef_los': mass_definition,
                          'mass_func_type': 'POWER_LAW', 'LOS_normalization': LOS_normalization, 'host_m200': host_m200}

    kwargs_model_subhalos = {'a_wdm': a_uldm, 'b_wdm': b_uldm, 'c_wdm': c_uldm, 'log_mc': log_m0,
                          'log_mlow': log_mlow, 'log_mhigh': log_mhigh, 'host_m200': host_m200,
                          'cone_opening_angle': cone_opening_angle_arcsec, 'sigma_sub': sigma_sub, 'mdef_subs': mass_definition,
                             'mass_func_type': 'POWER_LAW', 'power_law_index': power_law_index, 'r_tidal': r_tidal}

    kwargs_model_subhalos.update({'suppression_model': 'polynomial'})
    kwargs_model_field.update({'suppression_model': 'polynomial'})

    kwargs_suppression_mcrelation = {'c_scale': c_scale,
                                     'c_power': c_power,
                                     'c_power_inner': c_power_inner,
                                     'mc_suppression_redshift_evolution': False}

    kwargs_model_subhalos.update({'kwargs_suppression': kwargs_suppression_mcrelation})
    kwargs_model_field.update({'kwargs_suppression': kwargs_suppression_mcrelation})

    kwargs_uldm = {'log10_m_uldm': log10_m_uldm, 'uldm_plaw': uldm_plaw, 'scale_nfw':scale_nfw}

    kwargs_model_field.update(kwargs_uldm)
    kwargs_model_subhalos.update(kwargs_uldm)

    kwargs_model_field.update(kwargs_other)
    kwargs_model_subhalos.update(kwargs_other)

    # this will use the default cosmology. parameters can be found in defaults.py
    pyhalo = pyHalo(z_lens, z_source)
    # Using the render method will result a list of realizations
    realization_subs = pyhalo.render(['SUBHALOS'], kwargs_model_subhalos, nrealizations=1)[0]
    if two_halo_contribution:
        los_components = ['LINE_OF_SIGHT', 'TWO_HALO']
    else:
        los_components = ['LINE_OF_SIGHT']
    realization_line_of_sight = pyhalo.render(los_components, kwargs_model_field, nrealizations=1)[0]
    uldm_realization = realization_line_of_sight.join(realization_subs, join_rendering_classes=True)
>>>>>>> 2e46261f

    if flucs: # add fluctuations to realization
        ext = RealizationExtensions(uldm_no_fluctuations)
        lambda_dB = de_broglie_wavelength(log10_m_uldm, velocity_scale) # de Broglie wavelength in kpc

        if flucs_args=={}:
            raise Exception('Must specify fluctuation arguments, see realization_extensions.add_ULDM_fluctuations')

        a_fluc = 10 ** log10_fluc_amplitude
        m_psi = 10 ** log10_m_uldm

        zlens_ref, zsource_ref = 0.5, 2.0
        mhost_ref = 10**13.3
        rein_ref = 1.0
        r_perp_ref = rein_ref * uldm_no_fluctuations.lens_cosmo.cosmo.kpc_proper_per_asec(zlens_ref)

        model, _ = preset_concentration_models('DIEMERJOYCE19')
        concentration_model_for_host = model(pyhalo.astropy_cosmo)
        sigma_crit_ref = uldm_no_fluctuations.lens_cosmo.get_sigma_crit_lensing(zlens_ref, zsource_ref)
        c_host_ref = concentration_model_for_host.nfw_concentration(mhost_ref, z_lens)
        rhos_ref, rs_ref, _ = uldm_no_fluctuations.lens_cosmo.NFW_params_physical(mhost_ref, c_host_ref, zlens_ref)
        xref = r_perp_ref/rs_ref
        if xref < 1:
            Fxref = np.arctanh(np.sqrt(1 - xref ** 2)) / np.sqrt(1 - xref ** 2)
        else:
            Fxref = np.arctan(np.sqrt(-1 + xref ** 2)) / np.sqrt(-1 + xref ** 2)
        sigma_host_ref = 2 * rhos_ref * rs_ref * (1-Fxref)/(xref**2 - 1)

        r_perp = r_ein * uldm_no_fluctuations.lens_cosmo.cosmo.kpc_proper_per_asec(z_lens)
        sigma_crit = uldm_no_fluctuations.lens_cosmo.get_sigma_crit_lensing(z_lens, z_source)
        c_host = concentration_model_for_host.nfw_concentration(10**log_m_host, z_lens)
        rhos, rs, _ = uldm_no_fluctuations.lens_cosmo.NFW_params_physical(10**log_m_host, c_host, z_lens)
        x = r_perp / rs
        if x < 1:
            Fx = np.arctanh(np.sqrt(1 - x ** 2)) / np.sqrt(1 - x ** 2)
        else:
            Fx = np.arctan(np.sqrt(-1 + x ** 2)) / np.sqrt(-1 + x ** 2)
        sigma_host = 2 * rhos * rs * (1 - Fx) / (x ** 2 - 1)

        fluctuation_amplitude = a_fluc * (m_psi / 1e-22) ** -0.5 * \
                                (sigma_crit_ref/sigma_crit) * (sigma_host/sigma_host_ref)

        uldm_realization = ext.add_ULDM_fluctuations(de_Broglie_wavelength=lambda_dB,
                                fluctuation_amplitude=fluctuation_amplitude,
                                fluctuation_size=lambda_dB * fluctuation_size_scale,
                                fluctuation_size_variance=lambda_dB * fluctuation_size_scale * fluctuation_size_dispersion,
                                n_fluc_scale=n_fluc_scale,
                                shape=flucs_shape,
                                args=flucs_args,
                                n_cut=n_cut, rescale_fluc_amp=rescale_fluc_amp)
        return uldm_realization
    else:
        return uldm_no_fluctuations

def SIDM_core_collapse(z_lens, z_source, mass_ranges_subhalos, mass_ranges_field_halos,
        probabilities_subhalos, probabilities_field_halos, kwargs_sub_function=None,
        kwargs_field_function=None, sigma_sub=0.025, log_mlow=6., log_mhigh=10.,
        concentration_model_subhalos='DIEMERJOYCE19', kwargs_concentration_model_subhalos={},
        concentration_model_fieldhalos='DIEMERJOYCE19', kwargs_concentration_model_fieldhalos={},
        truncation_model_subhalos='TRUNCATION_ROCHE_GILMAN2020', kwargs_trunction_model_subhalos={},
        truncation_model_fieldhalos='TRUNCATION_RN', kwargs_truncation_model_fieldhalos={},
        shmf_log_slope=-1.9, cone_opening_angle_arcsec=6., log_m_host=13.3,  r_tidal=0.25,
        LOS_normalization=1.0, two_halo_contribution=True, delta_power_law_index=0.0,
        geometry_type='DOUBLE_CONE', kwargs_cosmo=None, collapsed_halo_profile='SPL_CORE',
        kwargs_collapsed_profile={'x_core_halo': 0.05, 'x_match': 3.0, 'log_slope_halo': 3.0}):

    """

    :param z_lens:
    :param z_source:
    :param mass_ranges_subhalos:
    :param mass_ranges_field_halos:
    :param probabilities_subhalos:
    :param probabilities_field_halos:
    :param kwargs_sub_function:
    :param kwargs_field_function:
    :param sigma_sub:
    :param log_mlow:
    :param log_mhigh:
    :param concentration_model_subhalos:
    :param kwargs_concentration_model_subhalos:
    :param concentration_model_fieldhalos:
    :param kwargs_concentration_model_fieldhalos:
    :param truncation_model_subhalos:
    :param kwargs_trunction_model_subhalos:
    :param truncation_model_fieldhalos:
    :param kwargs_truncation_model_fieldhalos:
    :param shmf_log_slope:
    :param cone_opening_angle_arcsec:
    :param log_m_host:
    :param r_tidal:
    :param LOS_normalization:
    :param two_halo_contribution:
    :param delta_power_law_index:
    :param geometry_type:
    :param kwargs_cosmo:
    :param collapsed_halo_profile:
    :param kwargs_collapsed_profile:
    :return:
    """

    cdm = CDM(z_lens, z_source, sigma_sub, log_mlow, log_mhigh,
        concentration_model_subhalos, kwargs_concentration_model_subhalos,
        concentration_model_fieldhalos, kwargs_concentration_model_fieldhalos,
        truncation_model_subhalos, kwargs_trunction_model_subhalos,
        truncation_model_fieldhalos, kwargs_truncation_model_fieldhalos,
        shmf_log_slope, cone_opening_angle_arcsec, log_m_host,  r_tidal,
        LOS_normalization, two_halo_contribution, delta_power_law_index,
        geometry_type, kwargs_cosmo)

    extension = RealizationExtensions(cdm)
    index_collapsed = extension.core_collapse_by_mass(mass_ranges_subhalos, mass_ranges_field_halos,
        probabilities_subhalos, probabilities_field_halos, kwargs_sub_function, kwargs_field_function)
    sidm = extension.add_core_collapsed_halos(index_collapsed, collapsed_halo_profile, **kwargs_collapsed_profile)
    return sidm

def WDM_mixed(z_lens, z_source, log_mc, mixed_DM_frac, sigma_sub=0.025, log_mlow=6., log_mhigh=10.,
        mass_function_model_subhalos='SHMF_MIXED_WDM_TURNOVER', kwargs_mass_function_subhalos={},
        mass_function_model_fieldhalos='MIXED_WDM_TURNOVER', kwargs_mass_function_fieldhalos={},
        concentration_model_subhalos='BOSE2016', kwargs_concentration_model_subhalos={},
        concentration_model_fieldhalos='BOSE2016', kwargs_concentration_model_fieldhalos={},
        truncation_model_subhalos='TRUNCATION_ROCHE_GILMAN2020', kwargs_trunction_model_subhalos={},
        truncation_model_fieldhalos='TRUNCATION_RN', kwargs_truncation_model_fieldhalos={},
        shmf_log_slope=-1.9, cone_opening_angle_arcsec=6., log_m_host=13.3, r_tidal=0.25,
        LOS_normalization=1.0, geometry_type='DOUBLE_CONE', kwargs_cosmo=None,
        kwargs_density_profile={}):

    """
    Implements the mixed dark matter model presented by Keely et al. (2023)
    https://arxiv.org/pdf/2301.07265.pdf

    :param z_lens:
    :param z_source:
    :param log_mc:
    :param mixed_DM_frac: fraction of dark matter in CDM component
    :param sigma_sub:
    :param log_mlow:
    :param log_mhigh:
    :param mass_function_model_subhalos:
    :param kwargs_mass_function_subhalos:
    :param mass_function_model_fieldhalos:
    :param kwargs_mass_function_fieldhalos:
    :param concentration_model_subhalos:
    :param kwargs_concentration_model_subhalos:
    :param concentration_model_fieldhalos:
    :param kwargs_concentration_model_fieldhalos:
    :param truncation_model_subhalos:
    :param kwargs_trunction_model_subhalos:
    :param truncation_model_fieldhalos:
    :param kwargs_truncation_model_fieldhalos:
    :param shmf_log_slope:
    :param cone_opening_angle_arcsec:
    :param log_m_host:
    :param r_tidal:
    :param LOS_normalization:
    :param geometry_type:
    :param kwargs_cosmo:
    :param kwargs_density_profile:
    :return:
    """
    params = ['a_wdm', 'b_wdm', 'c_wdm']
    values_keeley_2023 = [0.5, 0.8, -3.0]
    for i, param in enumerate(params):
        if param not in kwargs_mass_function_subhalos.keys():
            kwargs_mass_function_subhalos[param] = values_keeley_2023[i]
        if param not in kwargs_mass_function_fieldhalos.keys():
            kwargs_mass_function_fieldhalos[param] = values_keeley_2023[i]
    kwargs_mass_function_subhalos['mixed_DM_frac'] = mixed_DM_frac
    kwargs_mass_function_fieldhalos['mixed_DM_frac'] = mixed_DM_frac
    kwargs_wdm = {'z_lens': z_lens, 'z_source': z_source, 'log_mc': log_mc, 'sigma_sub': sigma_sub,
                  'log_mlow': log_mlow, 'log_mhigh': log_mhigh,
                  'mass_function_model_subhalos': mass_function_model_subhalos,
                  'kwargs_mass_function_subhalos': kwargs_mass_function_subhalos,
                  'mass_function_model_fieldhalos': mass_function_model_fieldhalos,
                  'kwargs_mass_function_fieldhalos': kwargs_mass_function_fieldhalos,
                  'concentration_model_subhalos': concentration_model_subhalos,
                  'kwargs_concentration_model_subhalos': kwargs_concentration_model_subhalos,
                  'concentration_model_fieldhalos': concentration_model_fieldhalos,
                  'kwargs_concentration_model_fieldhalos': kwargs_concentration_model_fieldhalos,
                  'truncation_model_subhalos': truncation_model_subhalos,
                  'kwargs_trunction_model_subhalos': kwargs_trunction_model_subhalos,
                  'truncation_model_fieldhalos': truncation_model_fieldhalos,
                  'kwargs_truncation_model_fieldhalos': kwargs_truncation_model_fieldhalos,
                  'shmf_log_slope': shmf_log_slope, 'cone_opening_angle_arcsec': cone_opening_angle_arcsec,
                  'log_m_host': log_m_host, 'r_tidal': r_tidal, 'LOS_normalization': LOS_normalization,
                  'geometry_type': geometry_type, 'kwargs_cosmo': kwargs_cosmo,
                  'kwargs_density_profile': kwargs_density_profile
                  }
    return WDM(**kwargs_wdm)

def CDMFromEmulator(z_lens, z_source, emulator_input, kwargs_cdm):
    """
    This generates a realization of subhalos using an emulator of the semi-analytic modeling code Galacticus, and
     generates line-of-sight halos from a mass function parameterized as Sheth-Tormen.

    :param z_lens: main deflector redshift
    :param z_source: sourcee redshift
    :param emulator_input: either an array or a callable function

    if callable: a function that returns an array of
    1) subhalo masses at infall [M_sun]
    2) subhalo projected x position [kpc]
    3) subhalo projected y position [kpc]
    4) subhalo final_bound_mass [M_sun]
    5) subhalo concentrations at infall

    if not callable: an array with shape (N_subhalos 5) that contains masses, positions x, positions y, etc.

    Mass convention is m200 with respect to the critical density of the Universe at redshift Z_infall, where Z_infall is
    the infall redshift (not necessarily the redshift at the time of lensing).

    :param cone_opening_angle_arcsec: the opening angle of the double cone rendering volume in arcsec
    :param log_mlow: log10(minimum halo mass) rendered, or a function that returns log_mlow given a redshift
    :param log_mhigh: log10(maximum halo mass) rendered, or a function that returns log_mlow given a redshift
    :param LOS_normalization: rescaling of the line of sight halo mass function relative to Sheth-Tormen
    :param log_m_host: log10 host halo mass in M_sun
    :param kwargs_other: allows for additional keyword arguments to be specified when creating realization

    The following optional keywords specify a concentration-mass relation for field halos parameterized as a power law
    in peak height. If they are not set in the function call, pyHalo assumes a default concentration-mass relation from Diemer&Joyce
    :param c0: amplitude of the mass-concentration relation at 10^8
    :param log10c0: logarithmic amplitude of the mass-concentration relation at 10^8 (only if c0_mcrelation is None)
    :param beta: logarithmic slope of the mass-concentration-relation pivoting around 10^8
    :param zeta: modifies the redshift evolution of the mass-concentration-relation
    :param two_halo_contribution: whether to include the two-halo term for correlated structure near the main deflector
    :param kwargs_halo_mass_function: keyword arguments passed to the LensingMassFunction class
    (see Cosmology.lensing_mass_function)
    :return: a realization of CDM halos
    """

    # we create a realization of only line-of-sight halos by setting sigma_sub = 0.0
    kwargs_cdm['sigma_sub'] = 0.0
    cdm_halos_LOS = CDM(z_lens, z_source, **kwargs_cdm)
    # get lens_cosmo class from class containing LOS objects; note that this will work even if there are no LOS halos
    lens_cosmo = cdm_halos_LOS.lens_cosmo

    # now create subhalos from the specified properties using the TNFWSubhaloEmulator class
    halo_list = []
    if callable(emulator_input):
        subhalo_infall_masses, subhalo_x_kpc, subhalo_y_kpc, subhalo_final_bound_masses, \
        subhalo_infall_concentrations = emulator_input()
    else:
        subhalo_infall_masses = emulator_input[:, 0]
        subhalo_x_kpc = emulator_input[:, 1]
        subhalo_y_kpc = emulator_input[:, 2]
        subhalo_final_bound_masses = emulator_input[:, 3]
        subhalo_infall_concentrations = emulator_input[:, 4]

    for i in range(0, len(subhalo_infall_masses)):
        halo = TNFWSubhaloEmulator(subhalo_infall_masses[i],
                                   subhalo_x_kpc[i],
                                   subhalo_y_kpc[i],
                                   subhalo_final_bound_masses[i],
                                   subhalo_infall_concentrations[i],
                                   z_lens, lens_cosmo)
        halo_list.append(halo)

    # combine the subhalos with line-of-sight halos
    subhalos_from_emulator = Realization.from_halos(halo_list, lens_cosmo, kwargs_halo_model={},
                                                    msheet_correction=False, rendering_classes=None)
    return cdm_halos_LOS.join(subhalos_from_emulator)
<|MERGE_RESOLUTION|>--- conflicted
+++ resolved
@@ -77,7 +77,6 @@
     :param kwargs_cosmo:
     :return:
     """
-<<<<<<< HEAD
 
     # FIRST WE CREATE AN INSTANCE OF PYHALO, WHICH SETS THE COSMOLOGY
     pyhalo = pyHalo(z_lens, z_source, kwargs_cosmo)
@@ -146,243 +145,6 @@
     kwargs_los_spatial = {'cone_opening_angle': cone_opening_angle_arcsec, 'geometry': geometry}
     kwargs_spatial_distribution_list = [kwargs_subhalos_spatial, kwargs_los_spatial]
 
-=======
-    if 'host_m200' not in kwargs_other.keys():
-        host_m200 = 10 ** log_m_host
-    else:
-        host_m200 = kwargs_other['host_m200']
-        del kwargs_other['host_m200']
-    kwargs_model_field = {'cone_opening_angle': cone_opening_angle_arcsec, 'mdef_los': mass_definition,
-                          'mass_func_type': 'POWER_LAW', 'log_mlow': log_mlow, 'log_mhigh': log_mhigh,
-                          'LOS_normalization': LOS_normalization, 'host_m200': host_m200}
-
-    kwargs_model_subhalos = {'cone_opening_angle': cone_opening_angle_arcsec, 'sigma_sub': sigma_sub,
-                             'power_law_index': shmf_log_slope, 'log_mlow': log_mlow, 'log_mhigh': log_mhigh,
-                             'mdef_subs': mass_definition, 'mass_func_type': 'POWER_LAW', 'r_tidal': r_tidal,
-                             'host_m200': host_m200}
-
-    if any(x is not None for x in [c0, log10c0, beta, zeta]):
-        if c0 is None:
-            assert log10c0 is not None
-            c0 = 10 ** log10c0
-        assert beta is not None
-        assert zeta is not None
-        mc_model = {'custom': True,
-                       'c0': c0, 'beta': beta, 'zeta': zeta}
-        kwargs_mc_relation = {'mc_model': mc_model}
-        kwargs_model_field.update(kwargs_mc_relation)
-        kwargs_model_subhalos.update(kwargs_mc_relation)
-
-    kwargs_model_field.update(kwargs_other)
-    kwargs_model_subhalos.update(kwargs_other)
-
-    # this will use the default cosmology. parameters can be found in defaults.py
-    pyhalo = pyHalo(z_lens, z_source, kwargs_halo_mass_function=kwargs_halo_mass_function)
-    # Using the render method will result a list of realizations
-    realization_subs = pyhalo.render(['SUBHALOS'], kwargs_model_subhalos, nrealizations=1)[0]
-    if two_halo_contribution:
-        los_components = ['LINE_OF_SIGHT', 'TWO_HALO']
-    else:
-        los_components = ['LINE_OF_SIGHT']
-    realization_line_of_sight = pyhalo.render(los_components, kwargs_model_field, nrealizations=1)[0]
-
-    cdm_realization = realization_line_of_sight.join(realization_subs, join_rendering_classes=True)
-
-    return cdm_realization
-
-def CDMFromEmulator(z_lens, z_source, emulator_input, cone_opening_angle_arcsec=6., log_mlow=6., log_mhigh=10.,
-                 LOS_normalization=1., log_m_host=13.3, c0=None,
-                 log10c0=None, beta=None, zeta=None, two_halo_contribution=True,
-                 kwargs_halo_mass_function={}, **kwargs_other):
-    """
-    This generates a realization of subhalos using an emulator of the semi-analytic modeling code Galacticus, and
-     generates line-of-sight halos from a mass function parameterized as Sheth-Tormen.
-
-    :param z_lens: main deflector redshift
-    :param z_source: sourcee redshift
-    :param emulator_input: either an array or a callable function
-
-    if callable: a function that returns an array of
-    1) subhalo masses at infall [M_sun]
-    2) subhalo projected x position [kpc]
-    3) subhalo projected y position [kpc]
-    4) subhalo final_bound_mass [M_sun]
-    5) subhalo concentrations at infall
-
-    if not callable: an array with shape (N_subhalos 5) that contains masses, positions x, positions y, etc.
-
-    Mass convention is m200 with respect to the critical density of the Universe at redshift Z_infall, where Z_infall is
-    the infall redshift (not necessarily the redshift at the time of lensing).
-
-    :param cone_opening_angle_arcsec: the opening angle of the double cone rendering volume in arcsec
-    :param log_mlow: log10(minimum halo mass) rendered, or a function that returns log_mlow given a redshift
-    :param log_mhigh: log10(maximum halo mass) rendered, or a function that returns log_mlow given a redshift
-    :param LOS_normalization: rescaling of the line of sight halo mass function relative to Sheth-Tormen
-    :param log_m_host: log10 host halo mass in M_sun
-    :param kwargs_other: allows for additional keyword arguments to be specified when creating realization
-
-    The following optional keywords specify a concentration-mass relation for field halos parameterized as a power law
-    in peak height. If they are not set in the function call, pyHalo assumes a default concentration-mass relation from Diemer&Joyce
-    :param c0: amplitude of the mass-concentration relation at 10^8
-    :param log10c0: logarithmic amplitude of the mass-concentration relation at 10^8 (only if c0_mcrelation is None)
-    :param beta: logarithmic slope of the mass-concentration-relation pivoting around 10^8
-    :param zeta: modifies the redshift evolution of the mass-concentration-relation
-    :param two_halo_contribution: whether to include the two-halo term for correlated structure near the main deflector
-    :param kwargs_halo_mass_function: keyword arguments passed to the LensingMassFunction class
-    (see Cosmology.lensing_mass_function)
-    :return: a realization of CDM halos
-    """
-    if 'host_m200' not in kwargs_other.keys():
-        host_m200 = 10 ** log_m_host
-    else:
-        host_m200 = kwargs_other['host_m200']
-        del kwargs_other['host_m200']
-    # we create a realization of only line-of-sight halos by setting sigma_sub = 0.0
-    cdm_halos_LOS = CDM(z_lens, z_source, sigma_sub=0.0, cone_opening_angle_arcsec=cone_opening_angle_arcsec,
-                        log_mlow=log_mlow, log_mhigh=log_mhigh, LOS_normalization=LOS_normalization, log_m_host=log_m_host,
-                        c0=c0, log10c0=log10c0, beta=beta, zeta=zeta, two_halo_contribution=two_halo_contribution,
-                        kwargs_halo_mass_function=kwargs_halo_mass_function, **kwargs_other)
-    # get lens_cosmo class from class containing LOS objects; note that this will work even if there are no LOS halos
-    lens_cosmo = cdm_halos_LOS.lens_cosmo
-
-    # now create subhalos from the specified properties using the TNFWSubhaloEmulator class
-    halo_list = []
-    if callable(emulator_input):
-        subhalo_infall_masses, subhalo_x_kpc, subhalo_y_kpc, subhalo_final_bound_masses, \
-        subhalo_infall_concentrations = emulator_input()
-    else:
-        subhalo_infall_masses = emulator_input[:, 0]
-        subhalo_x_kpc = emulator_input[:, 1]
-        subhalo_y_kpc = emulator_input[:, 2]
-        subhalo_final_bound_masses = emulator_input[:, 3]
-        subhalo_infall_concentrations = emulator_input[:, 4]
-
-    for i in range(0, len(subhalo_infall_masses)):
-        halo = TNFWSubhaloEmulator(subhalo_infall_masses[i],
-                                   subhalo_x_kpc[i],
-                                   subhalo_y_kpc[i],
-                                   subhalo_final_bound_masses[i],
-                                   subhalo_infall_concentrations[i],
-                                   z_lens, lens_cosmo)
-        halo_list.append(halo)
-
-    # grab the default keyword arguments from whatever is in the default pyHalo code from LOS halo class
-    profile_params = cdm_halos_LOS._prof_params
-    # combine the subhalos with line-of-sight halos
-    subhalos_from_emulator = Realization.from_halos(halo_list, lens_cosmo, profile_params, msheet_correction=False,
-                                         rendering_classes=None)
-    return cdm_halos_LOS.join(subhalos_from_emulator)
-
-
-def WDM(z_lens, z_source, log_mc, log_mlow=6., log_mhigh=10., a_wdm_los=2.3, b_wdm_los=0.8, c_wdm_los=-1.,
-                  a_wdm_sub=4.2, b_wdm_sub=2.5, c_wdm_sub=-0.2, cone_opening_angle_arcsec=6.,
-                  sigma_sub=0.025, LOS_normalization=1., log_m_host= 13.3, power_law_index=-1.9, r_tidal='0.25Rs',
-                    kwargs_suppression_mc_relation_field=None, suppression_model_field=None, kwargs_suppression_mc_relation_sub=None,
-                  suppression_model_sub=None, two_halo_contribution=True, **kwargs_other):
-
-    """
-
-    This specifies the keywords for the Warm Dark Matter (WDM) halo mass function model presented by Lovell 2020
-    (https://arxiv.org/pdf/2003.01125.pdf)
-
-    The differential halo mass function is described by four parameters:
-    1) log_mc - the log10 value of the half-mode mass, or the scale where the WDM mass function begins to deviate from CDM
-    2) a_wdm - scale factor for the characteristic mass scale (see below)
-    3) b_wdm - modifies the logarithmic slope of the WDM mass function (see below)
-    4) c_wdm - modifies the logarithmic slope of the WDM mass function (see below)
-
-    The defult parameterization for the mass function is:
-
-    n_wdm / n_cdm = (1 + (a_wdm * m_c / m)^b_wdm) ^ c_wdm
-
-    where m_c = 10**log_mc is the half-mode mass, and n_wdm and n_cdm are differential halo mass functions. Lovell 2020 find different fits
-    to subhalos and field halos. For field halos, (a_wdm, b_wdm, c_wdm) = (2.3, 0.8, -1) while for subhalos
-    (a_wdm_sub, b_wdm_sub, c_wdm_sub) = (4.2, 2.5, -0.2).
-
-    WDM models also have reduced concentrations relative to CDM halos because WDM structure collapse later, when the Universe
-    is less dense. The default suppresion to halo concentrations is implemented using the fitting function (Eqn. 17) presented by
-    Bose et al. (2016) (https://arxiv.org/pdf/1507.01998.pdf), where the concentration relative to CDM is given by
-
-    c_wdm / c_cdm = (1+z)^B(z) * (1 + c_scale * (m_c / m) ** c_power_inner) ^ c_power
-
-    where m_c is the same as the definition for the halo mass function and (c_scale, c_power) = (60, -0.17). Note that the
-    factor of 60 makes the effect on halo concentrations kick in on mass scales > m_c. This routine assumes the
-    a mass-concentration for CDM halos given by Diemer & Joyce 2019 (https://arxiv.org/pdf/1809.07326.pdf)
-
-    :param z_lens: the lens redshift
-    :param z_source: the source redshift
-    :param log_mc: log10(half mode mass) in units M_sun (no little h)
-    :param log_mlow: log10(minimum halo mass) rendered, or a function that returns log_mlow given a redshift
-    :param log_mhigh: log10(maximum halo mass) rendered, or a function that returns log_mlow given a redshift
-    :param a_wdm_los: describes the line of sight WDM halo mass function (see above)
-    :param b_wdm_los: describes the line of sight WDM halo mass function (see above)
-    :param c_wdm_los: describes the line of sight WDM halo mass function (see above)
-    :param a_wdm_sub: defines the WDM subhalo mass function (see above)
-    :param b_wdm_sub: defines the WDM subhalo mass function (see above)
-    :param c_wdm_sub: defines the WDM subhalo mass function (see above)
-    :param cone_opening_angle_arcsec: the opening angle in arcsec of the volume where halos are added
-    :param sigma_sub: normalization of the subhalo mass function (see description in CDM preset model)
-    :param LOS_normalization: rescaling of the line of sight halo mass function relative to Sheth-Tormen
-    :param log_m_host: log10 host halo mass in M_sun
-    :param power_law_index: logarithmic slope of the subhalo mass function
-    :param r_tidal: subhalos are distributed following a cored NFW profile with a core radius r_tidal. This is intended
-    to account for tidal stripping of halos that pass close to the central galaxy
-
-    ###################################################################################################
-    The following keywords define how the WDM mass-concentration relation is suppressed relative to CDM
-
-    :param kwargs_suppression_mc_relation_field: keyword arguments for the suppression function for field halo concentrations
-    :param suppression_model_field: the type of suppression of the MC relation for field halos, either 'polynomial' or 'hyperbolic'. Default form is polynomial
-    :param kwargs_suppression_mc_relation_sub: keyword arguments for the suppression function for subhalos
-    :param suppression_model_sub: the type of suppression of the MC relation for subhalos, either 'polynomial' or 'hyperbolic'
-
-    The form of the polynomial suppression function, f, is defined in terms of x = half-mode-mass / mass:
-
-    f = (1 + c_scale * x ^ c_power_inner) ^ c_power
-
-    The form of the hyperbolic suppression function, f, is (see functions in Halos.HaloModels.concentration)
-
-    f = 1/2 [1 + tanh( (x - a_wdm)/2b_wdm ) ) ]
-    ###################################################################################################
-
-    :param kwargs_other: any other optional keyword arguments
-    :param two_halo_contribution: whether to include the two-halo term for correlated structure near the main deflector
-    :return: a realization of WDM halos
-    """
-    if 'host_m200' not in kwargs_other.keys():
-        host_m200 = 10 ** log_m_host
-    else:
-        host_m200 = kwargs_other['host_m200']
-        del kwargs_other['host_m200']
-    mass_definition = 'TNFW' # truncated NFW profile
-    kwargs_model_field = {'a_wdm': a_wdm_los, 'b_wdm': b_wdm_los, 'c_wdm': c_wdm_los, 'log_mc': log_mc,
-                          'log_mlow': log_mlow, 'log_mhigh': log_mhigh,
-                          'cone_opening_angle': cone_opening_angle_arcsec, 'mdef_los': mass_definition,
-                          'mass_func_type': 'POWER_LAW', 'LOS_normalization': LOS_normalization, 'log_m_host': log_m_host,
-                          }
-
-    if suppression_model_field is not None:
-        kwargs_model_field['suppression_model'] = suppression_model_field
-        kwargs_model_field['kwargs_suppression'] = kwargs_suppression_mc_relation_field
-
-    kwargs_model_subhalos = {'a_wdm': a_wdm_sub, 'b_wdm': b_wdm_sub, 'c_wdm': c_wdm_sub, 'log_mc': log_mc,
-                           'log_mlow': log_mlow, 'log_mhigh': log_mhigh,
-                          'cone_opening_angle': cone_opening_angle_arcsec, 'sigma_sub': sigma_sub, 'mdef_subs': mass_definition,
-                             'mass_func_type': 'POWER_LAW', 'power_law_index': power_law_index, 'r_tidal': r_tidal}
-
-    if suppression_model_sub is not None:
-
-        kwargs_model_subhalos['suppression_model'] = suppression_model_sub
-        kwargs_model_subhalos['kwargs_suppression'] = kwargs_suppression_mc_relation_sub
-
-    kwargs_model_field.update(kwargs_other)
-    kwargs_model_subhalos.update(kwargs_other)
-
-    # this will use the default cosmology. parameters can be found in defaults.py
-    pyhalo = pyHalo(z_lens, z_source)
-    # Using the render method will result a list of realizations
-    realization_subs = pyhalo.render(['SUBHALOS'], kwargs_model_subhalos, nrealizations=1)[0]
->>>>>>> 2e46261f
     if two_halo_contribution:
         population_model_list += ['TWO_HALO']
         kwargs_two_halo = copy(kwargs_los)
@@ -415,51 +177,6 @@
         mdef_subhalos='TNFW', mdef_field_halos='TNFW', kwargs_density_profile={}):
 
     """
-<<<<<<< HEAD
-=======
-    This generates realizations of self-interacting dark matter (SIDM) halos, inluding both cored and core-collapsed
-    objects.
-
-    :param z_lens: the lens redshift
-    :param z_source: the source redshift
-    :param cross_section_name: the name of the cross section implemented in SIDMpy
-    :param cross_section_class: the class defined in SIDMpy for the SIDM cross section
-    :param kwargs_cross_section: keyword arguments for the SIDM cross section class
-    :param kwargs_core_collapse_profile: keyword arguments for the core collapse profile; possibilities include x_core_halo,
-    x_match, and log_slope_halo, which are the core size in units of Rs, the radius (in units of Rs) where the core collapse
-    profile encloses the same mass as the NFW profile, and the logarithmic slope of the core collapse profile
-    (convention is for this to be a positive number)
-    :param deflection_angle_function: a function that returns the deflection angles, to be passed into lenstronomy
-    :param central_density_function: a function that computes the central density of cored halos
-    :param collapse_probability_function: a function that computes the probability of core collapse for a given cross section
-    :param velocity_dispersion_function: a function that computes the central velocity dispersion of an SIDM halo
-    :param t_sub: core collapse timescale for subhalos
-    :param t_field: core collapse timescale for field halos
-    :param collapse_time_width: scatter in collapse times
-    :param log_mlow: log10(minimum halo mass) rendered, or a function that returns log_mlow given a redshift
-    :param log_mhigh: log10(maximum halo mass) rendered, or a function that returns log_mlow given a redshift
-    :param cone_opening_angle: the opening angle in arcsec of the double cone geometry where halos are added
-    :param sigma_sub: normalization of the subhalo mass function (see description in CDM preset model)
-    :param LOS_normalization: rescaling of the line of sight halo mass function relative to Sheth-Tormen
-    :param log_m_host: log10 host halo mass in M_sun
-    :param power_law_index: logarithmic slope of the subhalo mass function
-    :param r_tidal: subhalos are distributed following a cored NFW profile with a core radius r_tidal. This is intended
-    to account for tidal stripping of halos that pass close to the central galaxy
-    :param kwargs_other: any addition keyword arguments
-    :param mdef: the halo profile for halos that have not core collapsed
-    :param mdef_collapse: the halo profile for halos that have core collapsed
-    :return: an instance of Realization that contains cored and core collapsed halos
-    """
-    if 'host_m200' not in kwargs_other.keys():
-        host_m200 = 10 ** log_m_host
-    else:
-        host_m200 = kwargs_other['host_m200']
-        del kwargs_other['host_m200']
-    kwargs_sidm =  {'cross_section_type': cross_section_name, 'kwargs_cross_section': kwargs_cross_section,
-                       'SIDM_rhocentral_function': central_density_function,
-                       'numerical_deflection_angle_class': deflection_angle_function}
-    kwargs_sidm.update(kwargs_other)
->>>>>>> 2e46261f
 
     :param z_lens:
     :param z_source:
@@ -705,7 +422,6 @@
                         cone_opening_angle_arcsec, geometry_type)
 
     #compute M_min as described in documentation
-<<<<<<< HEAD
     log_m_min = MinHaloMassULDM(log10_m_uldm, pyhalo.astropy_cosmo, log_mlow)
 
     kwargs_density_profile['log10_m_uldm'] = log10_m_uldm
@@ -733,55 +449,6 @@
                   }
 
     uldm_no_fluctuations = WDM(**kwargs_wdm)
-=======
-    a = lambda z: (1+z)**(-1)
-    O_m = lambda z: Cosmology().astropy.Om(z)
-    zeta = lambda z: (18*np.pi**2 + 82*(O_m(z)-1) - 39*(O_m(z)-1)**2) / O_m(z)
-    m_min = lambda z: a(z)**(-3/4) * (zeta(z)/zeta(0))**(1/4) * M_min0
-    log_m_min = lambda z: np.log10(m_min(z))
-
-    if log_m_min(z_lens) >= log_mlow:
-        log_mlow = log_m_min(z_lens) # only use M_min for minimum halo mass if it is above input 'log_mlow'
-    kwargs_model_field = {'a_wdm': a_uldm, 'b_wdm': b_uldm, 'c_wdm': c_uldm, 'log_mc': log_m0,
-                          'log_mlow': log_mlow, 'log_mhigh': log_mhigh,
-                          'cone_opening_angle': cone_opening_angle_arcsec, 'mdef_los': mass_definition,
-                          'mass_func_type': 'POWER_LAW', 'LOS_normalization': LOS_normalization, 'host_m200': host_m200}
-
-    kwargs_model_subhalos = {'a_wdm': a_uldm, 'b_wdm': b_uldm, 'c_wdm': c_uldm, 'log_mc': log_m0,
-                          'log_mlow': log_mlow, 'log_mhigh': log_mhigh, 'host_m200': host_m200,
-                          'cone_opening_angle': cone_opening_angle_arcsec, 'sigma_sub': sigma_sub, 'mdef_subs': mass_definition,
-                             'mass_func_type': 'POWER_LAW', 'power_law_index': power_law_index, 'r_tidal': r_tidal}
-
-    kwargs_model_subhalos.update({'suppression_model': 'polynomial'})
-    kwargs_model_field.update({'suppression_model': 'polynomial'})
-
-    kwargs_suppression_mcrelation = {'c_scale': c_scale,
-                                     'c_power': c_power,
-                                     'c_power_inner': c_power_inner,
-                                     'mc_suppression_redshift_evolution': False}
-
-    kwargs_model_subhalos.update({'kwargs_suppression': kwargs_suppression_mcrelation})
-    kwargs_model_field.update({'kwargs_suppression': kwargs_suppression_mcrelation})
-
-    kwargs_uldm = {'log10_m_uldm': log10_m_uldm, 'uldm_plaw': uldm_plaw, 'scale_nfw':scale_nfw}
-
-    kwargs_model_field.update(kwargs_uldm)
-    kwargs_model_subhalos.update(kwargs_uldm)
-
-    kwargs_model_field.update(kwargs_other)
-    kwargs_model_subhalos.update(kwargs_other)
-
-    # this will use the default cosmology. parameters can be found in defaults.py
-    pyhalo = pyHalo(z_lens, z_source)
-    # Using the render method will result a list of realizations
-    realization_subs = pyhalo.render(['SUBHALOS'], kwargs_model_subhalos, nrealizations=1)[0]
-    if two_halo_contribution:
-        los_components = ['LINE_OF_SIGHT', 'TWO_HALO']
-    else:
-        los_components = ['LINE_OF_SIGHT']
-    realization_line_of_sight = pyhalo.render(los_components, kwargs_model_field, nrealizations=1)[0]
-    uldm_realization = realization_line_of_sight.join(realization_subs, join_rendering_classes=True)
->>>>>>> 2e46261f
 
     if flucs: # add fluctuations to realization
         ext = RealizationExtensions(uldm_no_fluctuations)
