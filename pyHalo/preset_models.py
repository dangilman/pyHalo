"""
These functions define some preset halo mass function models that can be specified instead of individually specifying
a bunch of keyword arguments. This is intended for a quick and easy user interface. The definitions shown here can also
act as a how-to guide if one wants to explore more complicated descriptions of the halo mass function, as the models
presented here show what each keyword argument accepted by pyHalo does.
"""
<<<<<<< HEAD
from pyHalo.pyhalo import pyHalo
from pyHalo.Cosmology.geometry import Geometry
from pyHalo.Rendering.MassFunctions.mass_function_base import CDMPowerLaw
from pyHalo.Halos.HaloModels.TNFWemulator import TNFWSubhaloEmulator
from pyHalo.Halos.HaloModels.TNFWFromParams import TNFWFromParams
from pyHalo.Rendering.MassFunctions.density_peaks import ShethTormen
from pyHalo.Rendering.SpatialDistributions.uniform import LensConeUniform
from pyHalo.Rendering.SpatialDistributions.nfw import ProjectedNFW
from pyHalo.truncation_models import truncation_models
from pyHalo.concentration_models import preset_concentration_models
from pyHalo.mass_function_models import preset_mass_function_models
from pyHalo.single_realization import Realization
from copy import copy
from scipy.spatial.transform import Rotation
import numpy as np
from pyHalo.realization_extensions import RealizationExtensions
from pyHalo.utilities import de_broglie_wavelength, MinHaloMassULDM
from pyHalo.Halos.galacticus_util.galacticus_util import GalacticusUtil
from pyHalo.Halos.galacticus_util.galacticus_filter import nodedata_filter_subhalos,nodedata_filter_tree,nodedata_filter_virialized,nodedata_filter_range,nodedata_apply_filter
from lenstronomy.LensModel.Profiles.tnfw import TNFW
import h5py
=======
from pyHalo.PresetModels.cdm import CDM
from pyHalo.PresetModels.external import CDMFromEmulator
from pyHalo.PresetModels.sidm import SIDM_core_collapse
from pyHalo.PresetModels.uldm import ULDM
from pyHalo.PresetModels.wdm import WDM, WDM_mixed, WDMGeneral
>>>>>>> daebb653

__all__ = ['preset_model_from_name']

def preset_model_from_name(name):
    """
    Retruns a preset_model function from a string
    :param name: the name of the preset model, should be the name of a function in this file
    :return: the function
    """
    if name == 'CDM':
        return CDM
    elif name == 'WDM':
        return WDM
    elif name == 'SIDM_core_collapse':
        return SIDM_core_collapse
    elif name == 'ULDM':
        return ULDM
    elif name == 'CDMEmulator':
        return CDMFromEmulator
    elif name == 'WDM_mixed':
        return WDM_mixed
    elif name == 'WDMGeneral':
        return WDMGeneral
    else:
        raise Exception('preset model '+ str(name)+' not recognized!')

<<<<<<< HEAD
def CDM(z_lens, z_source, sigma_sub=0.025, log_mlow=6., log_mhigh=10.,
        concentration_model_subhalos='DIEMERJOYCE19', kwargs_concentration_model_subhalos={},
        concentration_model_fieldhalos='DIEMERJOYCE19', kwargs_concentration_model_fieldhalos={},
        truncation_model_subhalos='TRUNCATION_ROCHE_GILMAN2020', kwargs_truncation_model_subhalos={},
        truncation_model_fieldhalos='TRUNCATION_RN', kwargs_truncation_model_fieldhalos={},
        shmf_log_slope=-1.9, cone_opening_angle_arcsec=6., log_m_host=13.3,  r_tidal=0.25,
        LOS_normalization=1.0, two_halo_contribution=True, delta_power_law_index=0.0,
        geometry_type='DOUBLE_CONE', kwargs_cosmo=None):
    """
    This class generates realizations of dark matter structure in Cold Dark Matter

    :param z_lens: main deflector redshift
    :param z_source: source redshift
    :param sigma_sub: amplitude of the subhalo mass function at 10^8 solar masses in units [# of halos / kpc^2]
    :param log_mlow: log base 10 of the minimum halo mass to render
    :param log_mhigh: log base 10 of the maximum halo mass to render
    :param concentration_model_subhalos: the concentration-mass relation applied to subhalos,
    see concentration_models.py for a complete list of available models
    :param kwargs_concentration_model_subhalos: keyword arguments for the subhalo MC relation
    NOTE: keyword args returned by the load_concentration_model override these keywords with duplicate arguments
    :param concentration_model_subhalos: the concentration-mass relation applied to field halos,
    see concentration_models.py for a complete list of available models
    :param kwargs_concentration_model_fieldhalos: keyword arguments for the field halo MC relation
    NOTE: keyword args returned by the load_concentration_model override these keywords with duplicate arguments
    :param truncation_model_subhalos: the truncation model applied to subhalos, see truncation_models for a complete list
    :param kwargs_truncation_model_subhalos: keyword arguments for the truncation model applied to subhalos
    :param truncation_model_fieldhalos: the truncation model applied to field halos, see truncation_models for a
    complete list
    :param kwargs_truncation_model_fieldhalos: keyword arguments for the truncation model applied to field halos
    :param shmf_log_slope: the logarithmic slope of the subhalo mass function pivoting around 10^8 M_sun
    :param cone_opening_angle_arcsec: the opening angle of the rendering volume in arcsec
    :param log_m_host: log base 10 of the host halo mass [M_sun]
    :param r_tidal: the core radius of the host halo in units of the host halo scale radius. Subhalos are distributed
    in 3D with a cored NFW profile with this core radius
    :param LOS_normalization: rescales the amplitude of the line-of-sight halo mass function
    :param two_halo_contribution: bool; turns on and off the two-halo term
    :param delta_power_law_index: tilts the logarithmic slope of the subhalo and field halo mass functions around pivot
    at 10^8 M_sun
    :param geometry_type: string that specifies the geometry of the rendering volume; options include
    DOUBLE_CONE, CONE, CYLINDER
    :param kwargs_cosmo: keyword arguments that specify the cosmology (see pyHalo.Cosmology.cosmology)
    :return: a realization of dark matter halos
    """

    # FIRST WE CREATE AN INSTANCE OF PYHALO, WHICH SETS THE COSMOLOGY
    pyhalo = pyHalo(z_lens, z_source, kwargs_cosmo)
    # WE ALSO SPECIFY THE GEOMETRY OF THE RENDERING VOLUME
    geometry = Geometry(pyhalo.cosmology, z_lens, z_source,
                        cone_opening_angle_arcsec, geometry_type)

    # NOW WE SET THE MASS FUNCTION CLASSES FOR SUBHALOS AND FIELD HALOS
    # NOTE: MASS FUNCTION CLASSES SHOULD NOT BE INSTANTIATED HERE
    mass_function_model_subhalos = CDMPowerLaw
    mass_function_model_fieldhalos = ShethTormen

    # SET THE SPATIAL DISTRIBUTION MODELS FOR SUBHALOS AND FIELD HALOS:
    subhalo_spatial_distribution = ProjectedNFW
    fieldhalo_spatial_distribution = LensConeUniform

    # set the density profile definition
    mdef_subhalos = 'TNFW'
    mdef_field_halos = 'TNFW'

    kwargs_concentration_model_subhalos['cosmo'] = pyhalo.astropy_cosmo
    kwargs_concentration_model_fieldhalos['cosmo'] = pyhalo.astropy_cosmo

    # SET THE CONCENTRATION-MASS RELATION FOR SUBHALOS AND FIELD HALOS
    model_subhalos, kwargs_mc_subs = preset_concentration_models(concentration_model_subhalos,
                                                                 kwargs_concentration_model_subhalos)
    concentration_model_subhalos = model_subhalos(**kwargs_mc_subs)

    model_fieldhalos, kwargs_mc_field = preset_concentration_models(concentration_model_fieldhalos,
                                                                    kwargs_concentration_model_fieldhalos)
    concentration_model_fieldhalos = model_fieldhalos(**kwargs_mc_field)
    c_host = concentration_model_fieldhalos.nfw_concentration(10 ** log_m_host, z_lens)

    # SET THE TRUNCATION RADIUS FOR SUBHALOS AND FIELD HALOS
    kwargs_truncation_model_subhalos['lens_cosmo'] = pyhalo.lens_cosmo
    kwargs_truncation_model_fieldhalos['lens_cosmo'] = pyhalo.lens_cosmo

    model_subhalos, kwargs_trunc_subs = truncation_models(truncation_model_subhalos)
    kwargs_trunc_subs.update(kwargs_truncation_model_subhalos)
    if truncation_model_subhalos == 'TRUNCATION_GALACTICUS':
        kwargs_trunc_subs['c_host'] = c_host
    truncation_model_subhalos = model_subhalos(**kwargs_trunc_subs)

    model_fieldhalos, kwargs_trunc_field = truncation_models(truncation_model_fieldhalos)
    kwargs_trunc_field.update(kwargs_truncation_model_fieldhalos)
    truncation_model_fieldhalos = model_fieldhalos(**kwargs_trunc_field)

    # NOW THAT THE CLASSES ARE SPECIFIED, WE SORT THE KEYWORD ARGUMENTS AND CLASSES INTO LISTS
    population_model_list = ['SUBHALOS', 'LINE_OF_SIGHT']
    mass_function_class_list = [mass_function_model_subhalos, mass_function_model_fieldhalos]
    kwargs_subhalos = {'log_mlow': log_mlow,
                       'log_mhigh': log_mhigh,
                       'm_pivot': 10 ** 8,
                       'power_law_index': shmf_log_slope,
                       'delta_power_law_index': delta_power_law_index,
                       'log_m_host': log_m_host,
                       'sigma_sub': sigma_sub}
    kwargs_los = {'log_mlow': log_mlow,
                       'log_mhigh': log_mhigh,
                  'LOS_normalization': LOS_normalization,
                       'm_pivot': 10 ** 8,
                       'delta_power_law_index': delta_power_law_index,
                       'log_m_host': log_m_host}
    kwargs_mass_function_list = [kwargs_subhalos, kwargs_los]
    spatial_distribution_class_list = [subhalo_spatial_distribution, fieldhalo_spatial_distribution]
    kwargs_subhalos_spatial = {'m_host': 10 ** log_m_host, 'zlens': z_lens, 'c_host': c_host,
                               'rmax2d_arcsec': cone_opening_angle_arcsec / 2, 'r_core_units_rs': r_tidal,
                               'lens_cosmo': pyhalo.lens_cosmo}
    kwargs_los_spatial = {'cone_opening_angle': cone_opening_angle_arcsec, 'geometry': geometry}
    kwargs_spatial_distribution_list = [kwargs_subhalos_spatial, kwargs_los_spatial]

    if two_halo_contribution:
        population_model_list += ['TWO_HALO']
        kwargs_two_halo = copy(kwargs_los)
        kwargs_mass_function_list += [kwargs_two_halo]
        spatial_distribution_class_list += [LensConeUniform]
        kwargs_spatial_distribution_list += [kwargs_los_spatial]
        mass_function_class_list += [ShethTormen]

    kwargs_halo_model = {'truncation_model_subhalos': truncation_model_subhalos,
                         'concentration_model_subhalos': concentration_model_subhalos,
                         'truncation_model_field_halos': truncation_model_fieldhalos,
                         'concentration_model_field_halos': concentration_model_fieldhalos,
                         'kwargs_density_profile': {}}

    realization_list = pyhalo.render(population_model_list, mass_function_class_list, kwargs_mass_function_list,
                                          spatial_distribution_class_list, kwargs_spatial_distribution_list,
                                          geometry, mdef_subhalos, mdef_field_halos, kwargs_halo_model, nrealizations=1)
    return realization_list[0]

def WDM(z_lens, z_source, log_mc, sigma_sub=0.025, log_mlow=6., log_mhigh=10.,
        mass_function_model_subhalos='LOVELL2020', kwargs_mass_function_subhalos={},
        mass_function_model_fieldhalos='LOVELL2020', kwargs_mass_function_fieldhalos={},
        concentration_model_subhalos='BOSE2016', kwargs_concentration_model_subhalos={},
        concentration_model_fieldhalos='BOSE2016', kwargs_concentration_model_fieldhalos={},
        truncation_model_subhalos='TRUNCATION_ROCHE_GILMAN2020', kwargs_truncation_model_subhalos={},
        truncation_model_fieldhalos='TRUNCATION_RN', kwargs_truncation_model_fieldhalos={},
        shmf_log_slope=-1.9, cone_opening_angle_arcsec=6., log_m_host=13.3, r_tidal=0.25,
        LOS_normalization=1.0, geometry_type='DOUBLE_CONE', kwargs_cosmo=None,
        mdef_subhalos='TNFW', mdef_field_halos='TNFW', kwargs_density_profile={}):

    """
    This class generates realizations of dark matter structure in Warm Dark Matter

    :param z_lens: main deflector redshift
    :param z_source: source redshift
    :param log_mc: the log base 10 of the half-mode mass
    :param sigma_sub: amplitude of the subhalo mass function at 10^8 solar masses in units [# of halos / kpc^2]
    :param log_mlow: log base 10 of the minimum halo mass to render
    :param log_mhigh: log base 10 of the maximum halo mass to render
    :param mass_function_model_subhalos: mass function model for subhalos, see mass_function_models.py for a list
    :param kwargs_mass_function_subhalos: keyword arguments for the mass function model
    :param mass_function_model_fieldhalos: mass function model for field halos, see mass_function_models.py for a list
    :param kwargs_mass_function_fieldhalos: keyword arguments for the mass function model
    :param concentration_model_subhalos: the concentration-mass relation applied to subhalos,
    see concentration_models.py for a complete list of available models
    :param kwargs_concentration_model_subhalos: keyword arguments for the subhalo MC relation
    NOTE: keyword args returned by the load_concentration_model override these keywords with duplicate arguments
    :param concentration_model_subhalos: the concentration-mass relation applied to field halos,
    see concentration_models.py for a complete list of available models
    :param kwargs_concentration_model_fieldhalos: keyword arguments for the field halo MC relation
    NOTE: keyword args returned by the load_concentration_model override these keywords with duplicate arguments
    :param truncation_model_subhalos: the truncation model applied to subhalos, see truncation_models for a complete list
    :param kwargs_truncation_model_subhalos: keyword arguments for the truncation model applied to subhalos
    :param truncation_model_fieldhalos: the truncation model applied to field halos, see truncation_models for a
    complete list
    :param kwargs_truncation_model_fieldhalos: keyword arguments for the truncation model applied to field halos
    :param shmf_log_slope: the logarithmic slope of the subhalo mass function pivoting around 10^8 M_sun
    :param cone_opening_angle_arcsec: the opening angle of the rendering volume in arcsec
    :param log_m_host: log base 10 of the host halo mass [M_sun]
    :param r_tidal: the core radius of the host halo in units of the host halo scale radius. Subhalos are distributed
    in 3D with a cored NFW profile with this core radius
    :param geometry_type: string that specifies the geometry of the rendering volume; options include
    DOUBLE_CONE, CONE, CYLINDER
    :param kwargs_cosmo: keyword arguments that specify the cosmology (see pyHalo.Cosmology.cosmology)
    :param mdef_subhalos: mass definition for subhalos
    :param mdef_field_halos: mass definition for field halos
    :param kwargs_density_profile: keyword arguments for the specified mass profile
    :return: a realization of dark matter halos
    """
    # FIRST WE CREATE AN INSTANCE OF PYHALO, WHICH SETS THE COSMOLOGY
    pyhalo = pyHalo(z_lens, z_source, kwargs_cosmo)
    # WE ALSO SPECIFY THE GEOMETRY OF THE RENDERING VOLUME
    geometry = Geometry(pyhalo.cosmology, z_lens, z_source,
                        cone_opening_angle_arcsec, geometry_type)

    # SET THE SPATIAL DISTRIBUTION MODELS FOR SUBHALOS AND FIELD HALOS:
    subhalo_spatial_distribution = ProjectedNFW
    fieldhalo_spatial_distribution = LensConeUniform

    # SET THE MASS FUNCTION MODELS FOR SUBHALOS AND FIELD HALOS
    # NOTE: MASS FUNCTIONS SHOULD NOT BE INSTANTIATED HERE
    mass_function_model_subhalos, kwargs_mass_function_subhalos = preset_mass_function_models(mass_function_model_subhalos,
                                                                                              kwargs_mass_function_subhalos)
    kwargs_mass_function_subhalos['log_mc'] = log_mc

    mass_function_model_fieldhalos, kwargs_mass_function_fieldhalos = preset_mass_function_models(mass_function_model_fieldhalos,
                                                                                                  kwargs_mass_function_fieldhalos)
    kwargs_mass_function_fieldhalos['log_mc'] = log_mc

    # SET THE CONCENTRATION-MASS RELATION FOR SUBHALOS AND FIELD HALOS
    kwargs_concentration_model_subhalos['cosmo'] = pyhalo.astropy_cosmo
    kwargs_concentration_model_subhalos['log_mc'] = log_mc
    kwargs_concentration_model_fieldhalos['cosmo'] = pyhalo.astropy_cosmo
    kwargs_concentration_model_fieldhalos['log_mc'] = log_mc

    model_subhalos, kwargs_mc_subs = preset_concentration_models(concentration_model_subhalos,
                                                                 kwargs_concentration_model_subhalos)
    concentration_model_CDM = preset_concentration_models('DIEMERJOYCE19')[0]
    kwargs_mc_subs['concentration_cdm_class'] = concentration_model_CDM
    concentration_model_subhalos = model_subhalos(**kwargs_mc_subs)

    model_fieldhalos, kwargs_mc_field = preset_concentration_models(concentration_model_fieldhalos,
                                                                    kwargs_concentration_model_fieldhalos)
    kwargs_mc_field['cosmo'] = pyhalo.astropy_cosmo
    kwargs_mc_field['log_mc'] = log_mc
    concentration_model_CDM = preset_concentration_models('DIEMERJOYCE19')[0]
    kwargs_mc_field['concentration_cdm_class'] = concentration_model_CDM
    concentration_model_fieldhalos = model_fieldhalos(**kwargs_mc_field)
    c_host = concentration_model_fieldhalos.nfw_concentration(10 ** log_m_host, z_lens)

    # SET THE TRUNCATION RADIUS FOR SUBHALOS AND FIELD HALOS
    kwargs_truncation_model_subhalos['lens_cosmo'] = pyhalo.lens_cosmo
    kwargs_truncation_model_fieldhalos['lens_cosmo'] = pyhalo.lens_cosmo

    model_subhalos, kwargs_trunc_subs = truncation_models(truncation_model_subhalos)
    kwargs_trunc_subs.update(kwargs_truncation_model_subhalos)
    if truncation_model_subhalos == 'TRUNCATION_GALACTICUS':
        kwargs_trunc_subs['c_host'] = c_host
    kwargs_trunc_subs['lens_cosmo'] = pyhalo.lens_cosmo
    truncation_model_subhalos = model_subhalos(**kwargs_trunc_subs)

    model_fieldhalos, kwargs_trunc_field = truncation_models(truncation_model_fieldhalos)
    kwargs_trunc_field.update(kwargs_truncation_model_fieldhalos)
    kwargs_trunc_field['lens_cosmo'] = pyhalo.lens_cosmo
    truncation_model_fieldhalos = model_fieldhalos(**kwargs_trunc_field)

    # NOW THAT THE CLASSES ARE SPECIFIED, WE SORT THE KEYWORD ARGUMENTS AND CLASSES INTO LISTS
    population_model_list = ['SUBHALOS', 'LINE_OF_SIGHT', 'TWO_HALO']

    mass_function_class_list = [mass_function_model_subhalos,
                                mass_function_model_fieldhalos,
                                mass_function_model_fieldhalos]
    kwargs_mass_function_subhalos.update({'log_mlow': log_mlow,
                       'log_mhigh': log_mhigh,
                       'm_pivot': 10 ** 8,
                       'power_law_index': shmf_log_slope,
                       'log_m_host': log_m_host,
                       'sigma_sub': sigma_sub,
                       'delta_power_law_index': 0.0})
    kwargs_mass_function_fieldhalos.update({'log_mlow': log_mlow,
                  'log_mhigh': log_mhigh,
                  'LOS_normalization': LOS_normalization,
                  'm_pivot': 10 ** 8,
                  'log_m_host': log_m_host,
                  'delta_power_law_index': 0.0})
    kwargs_mass_function_list = [kwargs_mass_function_subhalos, kwargs_mass_function_fieldhalos, kwargs_mass_function_fieldhalos]
    spatial_distribution_class_list = [subhalo_spatial_distribution, fieldhalo_spatial_distribution, fieldhalo_spatial_distribution]

    kwargs_subhalos_spatial = {'m_host': 10 ** log_m_host, 'zlens': z_lens, 'c_host': c_host,
                               'rmax2d_arcsec': cone_opening_angle_arcsec / 2, 'r_core_units_rs': r_tidal,
                               'lens_cosmo': pyhalo.lens_cosmo, 'c_host': c_host}
    kwargs_los_spatial = {'cone_opening_angle': cone_opening_angle_arcsec, 'geometry': geometry}
    kwargs_spatial_distribution_list = [kwargs_subhalos_spatial, kwargs_los_spatial, kwargs_los_spatial]

    kwargs_halo_model = {'truncation_model_subhalos': truncation_model_subhalos,
                         'concentration_model_subhalos': concentration_model_subhalos,
                         'truncation_model_field_halos': truncation_model_fieldhalos,
                         'concentration_model_field_halos': concentration_model_fieldhalos,
                         'kwargs_density_profile': kwargs_density_profile}

    realization_list = pyhalo.render(population_model_list, mass_function_class_list, kwargs_mass_function_list,
                                     spatial_distribution_class_list, kwargs_spatial_distribution_list,
                                     geometry, mdef_subhalos, mdef_field_halos, kwargs_halo_model, nrealizations=1)
    return realization_list[0]

def ULDM(z_lens, z_source, log10_m_uldm, log10_fluc_amplitude=-0.8, fluctuation_size_scale=0.05,
          fluctuation_size_dispersion=0.2, n_fluc_scale=1.0, velocity_scale=200, sigma_sub=0.025, log_mlow=6., log_mhigh=10.,
        mass_function_model_subhalos='SHMF_SCHIVE2016', kwargs_mass_function_subhalos={},
        mass_function_model_fieldhalos='SCHIVE2016', kwargs_mass_function_fieldhalos={},
        concentration_model_subhalos='LAROCHE2022', kwargs_concentration_model_subhalos={},
        concentration_model_fieldhalos='LAROCHE2022', kwargs_concentration_model_fieldhalos={},
        truncation_model_subhalos='TRUNCATION_ROCHE_GILMAN2020', kwargs_truncation_model_subhalos={},
        truncation_model_fieldhalos='TRUNCATION_RN', kwargs_truncation_model_fieldhalos={},
        shmf_log_slope=-1.9, cone_opening_angle_arcsec=6., log_m_host=13.3, r_tidal=0.25,
        LOS_normalization=1.0, geometry_type='DOUBLE_CONE', kwargs_cosmo=None,
         uldm_plaw=1 / 3, flucs=True, flucs_shape='aperture', flucs_args={}, n_cut=50000, r_ein=1.0):

    """
    This generates realizations of ultra-light dark matter (ULDM), including the ULDM halo mass function and halo density profiles,
    as well as density fluctuations in the main deflector halo.

    Similarly to WDMGeneral, the functional form of the subhalo mass function is the same as the field halo mass function.
    However, this model differs from WDMGeneral by creating halos which are composite ULDM + NFW density profiles.
    The ULDM particle mass and core radius-halo mass power law exponent must now be specified. For details regarding ULDM halos,
    see Schive et al. 2014 (https://arxiv.org/pdf/1407.7762.pdf). Equations (3) and (7) give the soliton density profile
    and core radius, respectively.

    The differential halo mass function is described by three parameters, see Schive et al. 2016
    (https://arxiv.org/pdf/1508.04621.pdf):

    1) log_m0 - the log10 value of the characteristic mass, or the scale where the ULDM mass function begins
    to deviate from CDM:

        m0 = (1.6*10**10) * (m22)**(-4/3)   [solar masses],

    where

        m22 = m_uldm / 10**22 eV.

    2) b_uldm - modifies the log slope of the ULDM mass function, analogous to b_wdm (see WDMLovell2020)

    3) c_uldm - modifies the log slope of the ULDM mass function, analogous to c_wdm (see WDMLovell2020)

    The parametrization for the mass function is:

        n_uldm / n_cdm = (1 + (m / m_0)^b_uldm) ^ c_uldm,

    where Schive et al. 2016 determined that

        (m_0,    b_uldm,    c_uldm) = ( (1.6*10**10) * (m22)**(-4/3),    1.1,    2.2)

    As for the concentration relative to CDM, there hasa not been a detailed study to date. Hoever, since the formation
    history and collapse time determines concentration, we can reasonably use a WDM concentration-mass relation
    such as the Lovell 2020 formula,
    i.e. simply c_wdm = c_uldm, with (c_scale, c_power) = (15, -0.3).
    or the Bose et al. formula with (c_scale, c_power) = (60, -0.17) and a very negligible redshift dependence.

    The default model was computed using the formalism presented by Schneider et al. (2015) using a ULDM power spectrum,
    and results in a sharper cutoff with (c_scale, c_power, c_power_inner) = (3.348, -0.489, 1.5460)

    The form for the ULDM concentration-mass relation turnover is (1 + c_scale * (mhm/m)^c_power_inner)^c_power

    Furthermore, Schive et al. 2014 (https://arxiv.org/pdf/1407.7762.pdf) found a redshift-dependent minimum ULDM halo mass
    given by

        M_min(z) = a^(-3/4) * (Zeta(z)/Zeta(0))^(1/4) * M_min,0     [solar masses]

    where a is the cosmic scale factor,

        M_min,0 = 4.4*10^7 * m22^(-3/2)     [solar masses]

    and

        Zeta(z) = (18*pi^2 + 82(Om(z) - 1) - 39(Om(z) - 1)^2) / Om(z),

    where Om(z) is the matter density parameter.

    :param z_lens: main deflector redshift
    :param z_source: source redshift
    :param log10_m_uldm: log base 10 of the ULDM particle mass
    :param log10_fluc_amplitude: log base 10 of the fluctuation amplitude in the host halo density profile
    :param fluctuation_size_scale: sets the size of the fluctuations in host halo in units of de-Broglie wavelength
    :param fluctuation_size_dispersion: sets the variance of the size of the fluctuations
    :param n_fluc_scale: rescales the number of fluctuations
    :param velocity_scale: the velocity scale of the host halo used to convert particle mass to de-Broglie wavelength
    :param sigma_sub: amplitude of the subhalo mass function at 10^8 solar masses in units [# of halos / kpc^2]
    :param log_mlow: log base 10 of the minimum halo mass to render
    :param log_mhigh: log base 10 of the maximum halo mass to render
    :param mass_function_model_subhalos: mass function model for subhalos, see mass_function_models.py for a list
    :param kwargs_mass_function_subhalos: keyword arguments for the mass function model
    :param mass_function_model_fieldhalos: mass function model for field halos, see mass_function_models.py for a list
    :param kwargs_mass_function_fieldhalos: keyword arguments for the mass function model
    :param concentration_model_subhalos: the concentration-mass relation applied to subhalos,
    see concentration_models.py for a complete list of available models
    :param kwargs_concentration_model_subhalos: keyword arguments for the subhalo MC relation
    NOTE: keyword args returned by the load_concentration_model override these keywords with duplicate arguments
    :param concentration_model_subhalos: the concentration-mass relation applied to field halos,
    see concentration_models.py for a complete list of available models
    :param kwargs_concentration_model_fieldhalos: keyword arguments for the field halo MC relation
    NOTE: keyword args returned by the load_concentration_model override these keywords with duplicate arguments
    :param truncation_model_subhalos: the truncation model applied to subhalos, see truncation_models for a complete list
    :param kwargs_truncation_model_subhalos: keyword arguments for the truncation model applied to subhalos
    :param truncation_model_fieldhalos: the truncation model applied to field halos, see truncation_models for a
    complete list
    :param kwargs_truncation_model_fieldhalos: keyword arguments for the truncation model applied to field halos
    :param shmf_log_slope: the logarithmic slope of the subhalo mass function pivoting around 10^8 M_sun
    :param cone_opening_angle_arcsec: the opening angle of the rendering volume in arcsec
    :param log_m_host: log base 10 of the host halo mass [M_sun]
    :param r_tidal: the core radius of the host halo in units of the host halo scale radius. Subhalos are distributed
    in 3D with a cored NFW profile with this core radius
    :param geometry_type: string that specifies the geometry of the rendering volume; options include
    DOUBLE_CONE, CONE, CYLINDER
    :param kwargs_cosmo: keyword arguments that specify the cosmology, see Cosmology/cosmology.py
    :param uldm_plaw: sets the exponent for the core size/halo mass relation in ULDM
    :param flucs: bool; turns of/off fluctuations in the host halo density profile
    :param flucs_shape: the geometry in which to render fluctuations, options include 'aperture', 'ring', 'ellipse'
    :param flucs_args: keyword arguments for the specified geometry, see realization_extensions
    :param n_cut: maximum number of fluctuations to render; amplitudes of individual fluctuations get suppressed by
    sqrt(n_cut / n_total) if n_total > n_cut, where n_total is the number of expected fluctuations given the de-Broglie
    wavelength and the area in which the fluctuations area rendered
    :param r_ein: The characteristic angular used to convert fluctuations in convergence to fluctuations in mass
    :return: a realization of halos and fluctuations modeled as Gaussians in ULDM
    """

    # constants
    m22 = 10**(log10_m_uldm + 22)
    log_m0 = np.log10(1.6e10 * m22**(-4/3))

    # FIRST WE CREATE AN INSTANCE OF PYHALO, WHICH SETS THE COSMOLOGY
    pyhalo = pyHalo(z_lens, z_source, kwargs_cosmo)

    #compute M_min as described in documentation
    log_m_min = MinHaloMassULDM(log10_m_uldm, pyhalo.astropy_cosmo, log_mlow)
    kwargs_density_profile = {}
    kwargs_density_profile['log10_m_uldm'] = log10_m_uldm
    kwargs_density_profile['scale_nfw'] = False
    kwargs_density_profile['uldm_plaw'] = uldm_plaw
    kwargs_wdm = {'z_lens': z_lens, 'z_source': z_source, 'log_mc': log_m0, 'sigma_sub': sigma_sub,
                  'log_mlow': log_m_min, 'log_mhigh': log_mhigh,
                  'mass_function_model_subhalos': mass_function_model_subhalos,
                  'kwargs_mass_function_subhalos': kwargs_mass_function_subhalos,
                  'mass_function_model_fieldhalos': mass_function_model_fieldhalos,
                  'kwargs_mass_function_fieldhalos': kwargs_mass_function_fieldhalos,
                  'concentration_model_subhalos': concentration_model_subhalos,
                  'kwargs_concentration_model_subhalos': kwargs_concentration_model_subhalos,
                  'concentration_model_fieldhalos': concentration_model_fieldhalos,
                  'kwargs_concentration_model_fieldhalos': kwargs_concentration_model_fieldhalos,
                  'truncation_model_subhalos': truncation_model_subhalos,
                  'kwargs_truncation_model_subhalos': kwargs_truncation_model_subhalos,
                  'truncation_model_fieldhalos': truncation_model_fieldhalos,
                  'kwargs_truncation_model_fieldhalos': kwargs_truncation_model_fieldhalos,
                  'shmf_log_slope': shmf_log_slope, 'cone_opening_angle_arcsec': cone_opening_angle_arcsec,
                  'log_m_host': log_m_host, 'r_tidal': r_tidal, 'LOS_normalization': LOS_normalization,
                  'geometry_type': geometry_type, 'kwargs_cosmo': kwargs_cosmo,
                  'mdef_subhalos': 'ULDM', 'mdef_field_halos': 'ULDM',
                  'kwargs_density_profile': kwargs_density_profile
                  }

    uldm_no_fluctuations = WDM(**kwargs_wdm)
    if flucs: # add fluctuations to realization
        ext = RealizationExtensions(uldm_no_fluctuations)
        lambda_dB = de_broglie_wavelength(log10_m_uldm, velocity_scale) # de Broglie wavelength in kpc

        if flucs_args=={}:
            raise Exception('Must specify fluctuation arguments, see realization_extensions.add_ULDM_fluctuations')

        a_fluc = 10 ** log10_fluc_amplitude
        m_psi = 10 ** log10_m_uldm

        zlens_ref, zsource_ref = 0.5, 2.0
        mhost_ref = 10**13.3
        rein_ref = 1.0
        r_perp_ref = rein_ref * uldm_no_fluctuations.lens_cosmo.cosmo.kpc_proper_per_asec(zlens_ref)

        model, _ = preset_concentration_models('DIEMERJOYCE19')
        concentration_model_for_host = model(pyhalo.astropy_cosmo)
        sigma_crit_ref = uldm_no_fluctuations.lens_cosmo.get_sigma_crit_lensing(zlens_ref, zsource_ref)
        c_host_ref = concentration_model_for_host.nfw_concentration(mhost_ref, z_lens)
        rhos_ref, rs_ref, _ = uldm_no_fluctuations.lens_cosmo.NFW_params_physical(mhost_ref, c_host_ref, zlens_ref)
        xref = r_perp_ref/rs_ref
        if xref < 1:
            Fxref = np.arctanh(np.sqrt(1 - xref ** 2)) / np.sqrt(1 - xref ** 2)
        else:
            Fxref = np.arctan(np.sqrt(-1 + xref ** 2)) / np.sqrt(-1 + xref ** 2)
        sigma_host_ref = 2 * rhos_ref * rs_ref * (1-Fxref)/(xref**2 - 1)

        r_perp = r_ein * uldm_no_fluctuations.lens_cosmo.cosmo.kpc_proper_per_asec(z_lens)
        sigma_crit = uldm_no_fluctuations.lens_cosmo.get_sigma_crit_lensing(z_lens, z_source)
        c_host = concentration_model_for_host.nfw_concentration(10**log_m_host, z_lens)
        rhos, rs, _ = uldm_no_fluctuations.lens_cosmo.NFW_params_physical(10**log_m_host, c_host, z_lens)
        x = r_perp / rs
        if x < 1:
            Fx = np.arctanh(np.sqrt(1 - x ** 2)) / np.sqrt(1 - x ** 2)
        else:
            Fx = np.arctan(np.sqrt(-1 + x ** 2)) / np.sqrt(-1 + x ** 2)
        sigma_host = 2 * rhos * rs * (1 - Fx) / (x ** 2 - 1)

        fluctuation_amplitude = a_fluc * (m_psi / 1e-22) ** -0.5 * \
                                (sigma_crit_ref/sigma_crit) * (sigma_host/sigma_host_ref)

        uldm_realization = ext.add_ULDM_fluctuations(de_Broglie_wavelength=lambda_dB,
                                fluctuation_amplitude=fluctuation_amplitude,
                                fluctuation_size=lambda_dB * fluctuation_size_scale,
                                fluctuation_size_variance=lambda_dB * fluctuation_size_scale * fluctuation_size_dispersion,
                                n_fluc_scale=n_fluc_scale,
                                shape=flucs_shape,
                                args=flucs_args,
                                n_cut=n_cut)
        return uldm_realization
    else:
        return uldm_no_fluctuations

def SIDM_core_collapse(z_lens, z_source, mass_ranges_subhalos, mass_ranges_field_halos,
        probabilities_subhalos, probabilities_field_halos, kwargs_sub_function=None,
        kwargs_field_function=None, sigma_sub=0.025, log_mlow=6., log_mhigh=10.,
        concentration_model_subhalos='DIEMERJOYCE19', kwargs_concentration_model_subhalos={},
        concentration_model_fieldhalos='DIEMERJOYCE19', kwargs_concentration_model_fieldhalos={},
        truncation_model_subhalos='TRUNCATION_ROCHE_GILMAN2020', kwargs_truncation_model_subhalos={},
        truncation_model_fieldhalos='TRUNCATION_RN', kwargs_truncation_model_fieldhalos={},
        shmf_log_slope=-1.9, cone_opening_angle_arcsec=6., log_m_host=13.3,  r_tidal=0.25,
        LOS_normalization=1.0, geometry_type='DOUBLE_CONE', kwargs_cosmo=None, collapsed_halo_profile='SPL_CORE',
        kwargs_collapsed_profile={'x_core_halo': 0.05, 'x_match': 3.0, 'log_slope_halo': 3.0}):

    """
    Generates realizations of SIDM given the fraction of core-collapsed halos as a function of halo mass

    :param z_lens: main deflector redshift
    :param z_source: source redshift
    :param mass_ranges_subhalos: a list of mass ranges for subhalo collapse, e.g.
    mass_ranges_subhalos = [[6, 8], [8, 9], ...]
    :param mass_ranges_field_halos: a list of mass ranges for subhalo collapse, e.g.
    mass_ranges_field_halos = [[6, 8], [8, 9], ...]
    :param probabilities_subhalos: a list of functions, or a list of the fraction of collapsed subhalos in each mass bin
    :param probabilities_field_halos: a list of functions, or a list of the fraction of collapsed field halos in each
    mass bin
    :param kwargs_sub_function: if probabilities_subhalos is a list of functions, specifies keyword arguments
    for each function
    :param kwargs_field_function: if probabilities_field_halos is a list of functions, specifies keyword arguments
    for each function
    :param sigma_sub: amplitude of the subhalo mass function at 10^8 solar masses in units [# of halos / kpc^2]
    :param log_mlow: log base 10 of the minimum halo mass to render
    :param log_mhigh: log base 10 of the maximum halo mass to render
    :param concentration_model_subhalos: the concentration-mass relation applied to subhalos,
    see concentration_models.py for a complete list of available models
    :param kwargs_concentration_model_subhalos: keyword arguments for the subhalo MC relation
    NOTE: keyword args returned by the load_concentration_model override these keywords with duplicate arguments
    :param concentration_model_subhalos: the concentration-mass relation applied to field halos,
    see concentration_models.py for a complete list of available models
    :param kwargs_concentration_model_fieldhalos: keyword arguments for the field halo MC relation
    NOTE: keyword args returned by the load_concentration_model override these keywords with duplicate arguments
    :param truncation_model_subhalos: the truncation model applied to subhalos, see truncation_models for a complete list
    :param kwargs_truncation_model_subhalos: keyword arguments for the truncation model applied to subhalos
    :param truncation_model_fieldhalos: the truncation model applied to field halos, see truncation_models for a
    complete list
    :param kwargs_truncation_model_fieldhalos: keyword arguments for the truncation model applied to field halos
    :param shmf_log_slope: the logarithmic slope of the subhalo mass function pivoting around 10^8 M_sun
    :param cone_opening_angle_arcsec: the opening angle of the rendering volume in arcsec
    :param log_m_host: log base 10 of the host halo mass [M_sun]
    :param r_tidal: the core radius of the host halo in units of the host halo scale radius. Subhalos are distributed
    in 3D with a cored NFW profile with this core radius
    :param LOS_normalization: rescales the amplitude of the line-of-sight mass function
    :param geometry_type: string that specifies the geometry of the rendering volume; options include
    DOUBLE_CONE, CONE, CYLINDER
    :param kwargs_cosmo: keyword arguments that specify the cosmology, see Cosmology/cosmology.py
    :param collapsed_halo_profile: string that sets the density profile of core-collapsed halos
    currently implemented models are SPL_CORE and GNFW (see example notebook)
    :param kwargs_collapsed_profile: keyword arguments for the collapsed profile (see example notebook)
    :return: a realization of dark matter structure in SIDM
    """

    two_halo_contribution = True
    delta_power_law_index = 0.0
    cdm = CDM(z_lens, z_source, sigma_sub, log_mlow, log_mhigh,
        concentration_model_subhalos, kwargs_concentration_model_subhalos,
        concentration_model_fieldhalos, kwargs_concentration_model_fieldhalos,
        truncation_model_subhalos, kwargs_truncation_model_subhalos,
        truncation_model_fieldhalos, kwargs_truncation_model_fieldhalos,
        shmf_log_slope, cone_opening_angle_arcsec, log_m_host,  r_tidal,
        LOS_normalization, two_halo_contribution, delta_power_law_index,
        geometry_type, kwargs_cosmo)

    extension = RealizationExtensions(cdm)
    index_collapsed = extension.core_collapse_by_mass(mass_ranges_subhalos, mass_ranges_field_halos,
        probabilities_subhalos, probabilities_field_halos, kwargs_sub_function, kwargs_field_function)
    sidm = extension.add_core_collapsed_halos(index_collapsed, collapsed_halo_profile, **kwargs_collapsed_profile)
    return sidm

def WDM_mixed(z_lens, z_source, log_mc, mixed_DM_frac, sigma_sub=0.025, log_mlow=6., log_mhigh=10.,
        mass_function_model_subhalos='SHMF_MIXED_WDM_TURNOVER', kwargs_mass_function_subhalos={},
        mass_function_model_fieldhalos='MIXED_WDM_TURNOVER', kwargs_mass_function_fieldhalos={},
        concentration_model_subhalos='BOSE2016', kwargs_concentration_model_subhalos={},
        concentration_model_fieldhalos='BOSE2016', kwargs_concentration_model_fieldhalos={},
        truncation_model_subhalos='TRUNCATION_ROCHE_GILMAN2020', kwargs_truncation_model_subhalos={},
        truncation_model_fieldhalos='TRUNCATION_RN', kwargs_truncation_model_fieldhalos={},
        shmf_log_slope=-1.9, cone_opening_angle_arcsec=6., log_m_host=13.3, r_tidal=0.25,
        LOS_normalization=1.0, geometry_type='DOUBLE_CONE', kwargs_cosmo=None,
        kwargs_density_profile={}):

    """
    Implements the mixed dark matter model presented by Keely et al. (2023)
    https://arxiv.org/pdf/2301.07265.pdf

    :param z_lens:
    :param z_source:
    :param log_mc:
    :param mixed_DM_frac: fraction of dark matter in CDM component
    :param sigma_sub:
    :param log_mlow:
    :param log_mhigh:
    :param mass_function_model_subhalos:
    :param kwargs_mass_function_subhalos:
    :param mass_function_model_fieldhalos:
    :param kwargs_mass_function_fieldhalos:
    :param concentration_model_subhalos:
    :param kwargs_concentration_model_subhalos:
    :param concentration_model_fieldhalos:
    :param kwargs_concentration_model_fieldhalos:
    :param truncation_model_subhalos:
    :param kwargs_truncation_model_subhalos:
    :param truncation_model_fieldhalos:
    :param kwargs_truncation_model_fieldhalos:
    :param shmf_log_slope:
    :param cone_opening_angle_arcsec:
    :param log_m_host:
    :param r_tidal:
    :param LOS_normalization:
    :param geometry_type:
    :param kwargs_cosmo:
    :param kwargs_density_profile:
    :return:
    """
    params = ['a_wdm', 'b_wdm', 'c_wdm']
    values_keeley_2023 = [0.5, 0.8, -3.0]
    for i, param in enumerate(params):
        if param not in kwargs_mass_function_subhalos.keys():
            kwargs_mass_function_subhalos[param] = values_keeley_2023[i]
        if param not in kwargs_mass_function_fieldhalos.keys():
            kwargs_mass_function_fieldhalos[param] = values_keeley_2023[i]
    kwargs_mass_function_subhalos['mixed_DM_frac'] = mixed_DM_frac
    kwargs_mass_function_fieldhalos['mixed_DM_frac'] = mixed_DM_frac
    kwargs_wdm = {'z_lens': z_lens, 'z_source': z_source, 'log_mc': log_mc, 'sigma_sub': sigma_sub,
                  'log_mlow': log_mlow, 'log_mhigh': log_mhigh,
                  'mass_function_model_subhalos': mass_function_model_subhalos,
                  'kwargs_mass_function_subhalos': kwargs_mass_function_subhalos,
                  'mass_function_model_fieldhalos': mass_function_model_fieldhalos,
                  'kwargs_mass_function_fieldhalos': kwargs_mass_function_fieldhalos,
                  'concentration_model_subhalos': concentration_model_subhalos,
                  'kwargs_concentration_model_subhalos': kwargs_concentration_model_subhalos,
                  'concentration_model_fieldhalos': concentration_model_fieldhalos,
                  'kwargs_concentration_model_fieldhalos': kwargs_concentration_model_fieldhalos,
                  'truncation_model_subhalos': truncation_model_subhalos,
                  'kwargs_truncation_model_subhalos': kwargs_truncation_model_subhalos,
                  'truncation_model_fieldhalos': truncation_model_fieldhalos,
                  'kwargs_truncation_model_fieldhalos': kwargs_truncation_model_fieldhalos,
                  'shmf_log_slope': shmf_log_slope, 'cone_opening_angle_arcsec': cone_opening_angle_arcsec,
                  'log_m_host': log_m_host, 'r_tidal': r_tidal, 'LOS_normalization': LOS_normalization,
                  'geometry_type': geometry_type, 'kwargs_cosmo': kwargs_cosmo,
                  'kwargs_density_profile': kwargs_density_profile
                  }
    return WDM(**kwargs_wdm)

def WDMGeneral(z_lens, z_source, log_mc, dlogT_dlogk, sigma_sub=0.025, log_mlow=6., log_mhigh=10.,
        truncation_model_subhalos='TRUNCATION_GALACTICUS', kwargs_truncation_model_subhalos={},
        truncation_model_fieldhalos='SPLASHBACK', kwargs_truncation_model_fieldhalos={},
        shmf_log_slope=-1.9, cone_opening_angle_arcsec=6., log_m_host=13.3, r_tidal=0.25,
        LOS_normalization=1.0, geometry_type='DOUBLE_CONE', kwargs_cosmo=None,
        mdef_subhalos='TNFW', mdef_field_halos='TNFW', kwargs_density_profile={}):

    """
    This preset model implements a generalized treatment of warm dark matter, or any theory that produces a cutoff in
    the linear matter power spectrum. One additional free parameter is added to parameterize the cutoff in the matter
     power spectrum, dlogT_dlogk, which is the absolute value of the logarithmic derivative of the transfer function
     evaluated at k_1/2, the wavenumber corresponding to the half-mode mass (or log_mc).

     In this model, halo concentrations are computed following the formalism suggeesteed by Schneider et al. (2012) and
     Ludlow et al. (2016), in which the central density of a halo more or less is fully determined by the formation time.

     The mass function is computed from dlogT_dlogk based on the prescription by Stucker et al. (2021)
     https://arxiv.org/pdf/2109.09760.pdf

    :param z_lens: the lens redshift
    :param z_source: source redshift
    :param log_mc: the log (base 10) of the half-mode mass
    :param dlogT_dlogk: the absolute value of the logarithmic derivative of the transfer function at k_1/2; the model
    is calibrated for values between ~1 and ~3
    :param sigma_sub: amplitude of the subhalo mass function
    :param log_mlow: minimum halo mass to render
    :param log_mhigh: maximum halo mass to render
    :param truncation_model_subhalos: the truncation model applied to subhalos, see truncation_models for a complete list
    :param kwargs_truncation_model_subhalos: keyword arguments for the truncation model applied to subhalos
    :param truncation_model_fieldhalos: the truncation model applied to field halos, see truncation_models for a
    complete list
    :param kwargs_truncation_model_fieldhalos: keyword arguments for the truncation model applied to field halos
    :param shmf_log_slope: logarithmic slope of the subhalo mass function
    :param cone_opening_angle_arcsec: the opening angle of the rendering volume
    :param log_m_host: the log (base 10) of the host halo mass
    :param r_tidal: the core size in units of the scale radius of the host halo; subhalos are rendered uniformly in 3D
    inside this radius
    :param LOS_normalization: the amplitude of the LOS mass function relative to Sheth-Tormen
    :param geometry_type: CONE, DOUBLE_CONE, CYLINDER - sets the geometry of the rendering volume
    :param kwargs_cosmo: keyword arguments to set cosmology
    :param mdef_subhalos: mass definition for subhalos
    :param mdef_field_halos: mass definition for field halos
    :param kwargs_density_profile: keyword arguments for the density profile
    :return:
    """
    # FIRST WE CREATE AN INSTANCE OF PYHALO, WHICH SETS THE COSMOLOGY
    pyhalo = pyHalo(z_lens, z_source, kwargs_cosmo)
    # WE ALSO SPECIFY THE GEOMETRY OF THE RENDERING VOLUME
    geometry = Geometry(pyhalo.cosmology, z_lens, z_source,
                        cone_opening_angle_arcsec, geometry_type)

    # SET THE SPATIAL DISTRIBUTION MODELS FOR SUBHALOS AND FIELD HALOS:
    subhalo_spatial_distribution = ProjectedNFW
    fieldhalo_spatial_distribution = LensConeUniform
    kwargs_model_dlogT_dlogk = {'dlogT_dlogk': dlogT_dlogk}
    mass_function_model_subhalos, kwargs_mfunc_subs = preset_mass_function_models('STUCKER_SHMF', kwargs_model_dlogT_dlogk)
    mass_function_model_fieldhalos, kwargs_mfunc_field = preset_mass_function_models('STUCKER', kwargs_model_dlogT_dlogk)
    # SET THE CONCENTRATION-MASS RELATION FOR SUBHALOS AND FIELD HALOS
    concentration_model = 'FROM_FORMATION_HISTORY'
    model_subhalos, kwargs_concentration_model_subhalos = preset_concentration_models(concentration_model,
                                                                                      kwargs_model_dlogT_dlogk)
    concentration_model_CDM = preset_concentration_models('DIEMERJOYCE19')[0]
    kwargs_concentration_model_subhalos['concentration_cdm_class'] = concentration_model_CDM
    kwargs_concentration_model_subhalos['cosmo'] = pyhalo.astropy_cosmo
    kwargs_concentration_model_subhalos['log_mc'] = log_mc
    concentration_model_subhalos = model_subhalos(**kwargs_concentration_model_subhalos)

    model_fieldhalos, kwargs_concentration_model_fieldhalos = preset_concentration_models(concentration_model,
                                                                                          kwargs_model_dlogT_dlogk)
    kwargs_concentration_model_fieldhalos['concentration_cdm_class'] = concentration_model_CDM
    kwargs_concentration_model_fieldhalos['cosmo'] = pyhalo.astropy_cosmo
    kwargs_concentration_model_fieldhalos['log_mc'] = log_mc
    concentration_model_fieldhalos = model_fieldhalos(**kwargs_concentration_model_fieldhalos)
    c_host = concentration_model_fieldhalos.nfw_concentration(10 ** log_m_host, z_lens)
    # SET THE TRUNCATION RADIUS FOR SUBHALOS AND FIELD HALOS
    kwargs_truncation_model_subhalos['lens_cosmo'] = pyhalo.lens_cosmo
    kwargs_truncation_model_fieldhalos['lens_cosmo'] = pyhalo.lens_cosmo
    model_subhalos, kwargs_trunc_subs = truncation_models(truncation_model_subhalos)
    kwargs_trunc_subs.update(kwargs_truncation_model_subhalos)
    if truncation_model_subhalos == 'TRUNCATION_GALACTICUS':
        kwargs_trunc_subs['c_host'] = c_host
    truncation_model_subhalos = model_subhalos(**kwargs_trunc_subs)
    model_fieldhalos, kwargs_trunc_field = truncation_models(truncation_model_fieldhalos)
    kwargs_trunc_field.update(kwargs_truncation_model_fieldhalos)
    truncation_model_fieldhalos = model_fieldhalos(**kwargs_trunc_field)
    # NOW THAT THE CLASSES ARE SPECIFIED, WE SORT THE KEYWORD ARGUMENTS AND CLASSES INTO LISTS
    population_model_list = ['SUBHALOS', 'LINE_OF_SIGHT', 'TWO_HALO']
    mass_function_class_list = [mass_function_model_subhalos,
                                mass_function_model_fieldhalos,
                                mass_function_model_fieldhalos]
    kwargs_mfunc_subs.update({'log_mlow': log_mlow,
                       'log_mhigh': log_mhigh,
                       'm_pivot': 10 ** 8,
                       'power_law_index': shmf_log_slope,
                       'log_m_host': log_m_host,
                       'sigma_sub': sigma_sub,
                       'delta_power_law_index': 0.0,
                        'log_mc': log_mc})
    kwargs_mfunc_field.update({'log_mlow': log_mlow,
                  'log_mhigh': log_mhigh,
                  'LOS_normalization': LOS_normalization,
                  'm_pivot': 10 ** 8,
                  'log_m_host': log_m_host,
                  'delta_power_law_index': 0.0,
                  'log_mc': log_mc})
    kwargs_mass_function_list = [kwargs_mfunc_subs, kwargs_mfunc_field, kwargs_mfunc_field]
    spatial_distribution_class_list = [subhalo_spatial_distribution, fieldhalo_spatial_distribution, fieldhalo_spatial_distribution]
    kwargs_subhalos_spatial = {'m_host': 10 ** log_m_host, 'zlens': z_lens,
                               'rmax2d_arcsec': cone_opening_angle_arcsec / 2, 'r_core_units_rs': r_tidal,
                               'lens_cosmo': pyhalo.lens_cosmo, 'c_host': c_host}
    kwargs_los_spatial = {'cone_opening_angle': cone_opening_angle_arcsec, 'geometry': geometry}
    kwargs_spatial_distribution_list = [kwargs_subhalos_spatial, kwargs_los_spatial, kwargs_los_spatial]

    kwargs_halo_model = {'truncation_model_subhalos': truncation_model_subhalos,
                         'concentration_model_subhalos': concentration_model_subhalos,
                         'truncation_model_field_halos': truncation_model_fieldhalos,
                         'concentration_model_field_halos': concentration_model_fieldhalos,
                         'kwargs_density_profile': kwargs_density_profile}

    realization_list = pyhalo.render(population_model_list, mass_function_class_list, kwargs_mass_function_list,
                                     spatial_distribution_class_list, kwargs_spatial_distribution_list,
                                     geometry, mdef_subhalos, mdef_field_halos, kwargs_halo_model, nrealizations=1)
    return realization_list[0]

def CDMFromEmulator(z_lens, z_source, emulator_input, kwargs_cdm):
    """
    This generates a realization of subhalos using an emulator of the semi-analytic modeling code Galacticus, and
     generates line-of-sight halos from a mass function parameterized as Sheth-Tormen.

    :param z_lens: main deflector redshift
    :param z_source: sourcee redshift
    :param emulator_input: either an array or a callable function

    if callable: a function that returns an array of
    1) subhalo masses at infall [M_sun]
    2) subhalo projected x position [kpc]
    3) subhalo projected y position [kpc]
    4) subhalo final_bound_mass [M_sun]
    5) subhalo concentrations at infall

    if not callable: an array with shape (N_subhalos 5) that contains masses, positions x, positions y, etc.

    Mass convention is m200 with respect to the critical density of the Universe at redshift Z_infall, where Z_infall is
    the infall redshift (not necessarily the redshift at the time of lensing).

    :param cone_opening_angle_arcsec: the opening angle of the double cone rendering volume in arcsec
    :param log_mlow: log10(minimum halo mass) rendered, or a function that returns log_mlow given a redshift
    :param log_mhigh: log10(maximum halo mass) rendered, or a function that returns log_mlow given a redshift
    :param LOS_normalization: rescaling of the line of sight halo mass function relative to Sheth-Tormen
    :param log_m_host: log10 host halo mass in M_sun
    :param kwargs_other: allows for additional keyword arguments to be specified when creating realization

    The following optional keywords specify a concentration-mass relation for field halos parameterized as a power law
    in peak height. If they are not set in the function call, pyHalo assumes a default concentration-mass relation from Diemer&Joyce
    :param c0: amplitude of the mass-concentration relation at 10^8
    :param log10c0: logarithmic amplitude of the mass-concentration relation at 10^8 (only if c0_mcrelation is None)
    :param beta: logarithmic slope of the mass-concentration-relation pivoting around 10^8
    :param zeta: modifies the redshift evolution of the mass-concentration-relation
    :param two_halo_contribution: whether to include the two-halo term for correlated structure near the main deflector
    :param kwargs_halo_mass_function: keyword arguments passed to the LensingMassFunction class
    (see Cosmology.lensing_mass_function)
    :return: a realization of CDM halos
    """

    # we create a realization of only line-of-sight halos by setting sigma_sub = 0.0
    kwargs_cdm['sigma_sub'] = 0.0
    cdm_halos_LOS = CDM(z_lens, z_source, **kwargs_cdm)
    # get lens_cosmo class from class containing LOS objects; note that this will work even if there are no LOS halos
    lens_cosmo = cdm_halos_LOS.lens_cosmo

    # now create subhalos from the specified properties using the TNFWSubhaloEmulator class
    halo_list = []
    if callable(emulator_input):
        subhalo_infall_masses, subhalo_x_kpc, subhalo_y_kpc, subhalo_final_bound_masses, \
        subhalo_infall_concentrations = emulator_input()
    else:
        subhalo_infall_masses = emulator_input[:, 0]
        subhalo_x_kpc = emulator_input[:, 1]
        subhalo_y_kpc = emulator_input[:, 2]
        subhalo_final_bound_masses = emulator_input[:, 3]
        subhalo_infall_concentrations = emulator_input[:, 4]

    for i in range(0, len(subhalo_infall_masses)):
        halo = TNFWSubhaloEmulator(subhalo_infall_masses[i],
                                   subhalo_x_kpc[i],
                                   subhalo_y_kpc[i],
                                   subhalo_final_bound_masses[i],
                                   subhalo_infall_concentrations[i],
                                   z_lens, lens_cosmo)
        halo_list.append(halo)

    # combine the subhalos with line-of-sight halos
    subhalos_from_emulator = Realization.from_halos(halo_list, lens_cosmo, kwargs_halo_model={},
                                                    msheet_correction=False, rendering_classes=None)
    return cdm_halos_LOS.join(subhalos_from_emulator)


def DMFromGalacticus(z_lens,z_source,galacticus_file,tree_index, kwargs_cdm,mass_range,mass_range_is_bound = True,
                     proj_plane_normal = None,include_field_halos=True,nodedata_filter = None,
                     galacticus_utilities = None,galactics_params_additional = None, proj_rotation_angles = None):
    """
    This generates a realization of halos using subhalo parameters provided from a specified tree in the galacticus file.
    See https://github.com/galacticusorg/galacticus/ for information on the galacticus galaxy formation model. 
    
    :param z_lens: main deflector redshift
    :param z_source: source redshift
    :param galacticus_file: str or h5py.File or dict[str,np.array]. If string reads the file as a given path as a galalacticus output file, 
        If h5py.File reads from the given h5py file.
        If dict[str,np.ndarray] treats as nodedata from galacticus output, NOTE: all np.ndarrays in dictionary should have matching size along dimension 0.
    :param tree_index:  The number of the tree to create a realization from. A single galacticus file contains multiple realizations (trees).
        NOTE: Trees output from galacticus are assigned a number starting at 1.
    :param mass_range: Specifies mass range to include subhalos within.
    :param mass_range_is_bound: If true subhalos are filtered bound mass, if false subhalos are filtered by infall mass.
    :param projection_normal: Projects the coordinates of subhalos from parameters onto a plane defined with the given (3D) normal vector.
        Use this to generate multiple realizations from a single galacticus tree. If is None, coordinates are projected on the x,y plane. 
    :param include_field_halos: If true includes feild halos, if false no feild halos are included.
    :param nodedata_filter: Expects a callable function that has input and output: (dict[str,np.ndarray], GalacticusUtil) -> np.ndarray[bool]
        ,subhalos are filtered based on the output np array. Defaults to None
    :param galacticus_params: Extra parameter(s) to read when loading in galacticus hdf5 file. Does not need to be set unless a
        nodedata_Filter function is passed that needs parameter that is not loaded by default.
    :param proj_rotation_angle: Alternative to providing proj_plane_normal argument. Expects a length 2 array: (theta, phi)
        with theta and phi being the angles in spherical coordinates of the normal vector of defining the plane to project coordinates onto.
    """
    gutil = GalacticusUtil() if galacticus_utilities is None else galacticus_utilities

    MPC_TO_KPC = 1E3

    #Only read needed parameters to save memory. 
    PARAMS_TO_READ_DEF = [gutil.X,gutil.Y,gutil.Z,gutil.TNFW_RHO_S,
                      gutil.TNFW_RADIUS_TRUNCATION,gutil.RVIR,
                      gutil.SCALE_RADIUS,gutil.MASS_BOUND,
                      gutil.MASS_BASIC,gutil.IS_ISOLATED]

    if isinstance(galactics_params_additional,str):
        galactics_params_additional = [galactics_params_additional]
    elif galactics_params_additional is None:
        galactics_params_additional = []
    else:
        galactics_params_additional = list(galactics_params_additional)

    params_to_read = galactics_params_additional + PARAMS_TO_READ_DEF
    
    # we create a realization of only line-of-sight halos by setting sigma_sub = 0.0
    # only include these halos if requested
    kwargs_cdm['sigma_sub'] = 0.0

    los_norm = 1 if include_field_halos else 0
    los_norm = kwargs_cdm.get("LOS_normalization") if not kwargs_cdm.get("LOS_normalization") is None else los_norm


    cdm_halos_LOS = CDM(z_lens, z_source, **kwargs_cdm,LOS_normalization=los_norm)
    
    # get lens_cosmo class from class containing LOS objects; note that this will work even if there are no LOS halos
    lens_cosmo = cdm_halos_LOS.lens_cosmo

    if isinstance(galacticus_file,str):
        nodedata = gutil.read_nodedata_galacticus(galacticus_file,params_to_read=params_to_read)
    elif isinstance(galacticus_file,h5py.File):
        nodedata = gutil.hdf5_read_galacticus_nodedata(galacticus_file,params_to_read=params_to_read)
    else:
        nodedata = galacticus_file


    #Set up for rotation of coordinates
    #Secify the normal vector for the plane we are projecting onto, if user specified ensure the vector is normalized
    nh = np.asarray((0,0,1)) if proj_plane_normal is None else proj_plane_normal / np.linalg.norm(proj_plane_normal)
    nh_x,nh_y,nh_z = nh

    theta = np.arccos(nh_z)
    phi = np.sign(nh_y) * np.arccos(nh_x/np.sqrt(nh_x**2 + nh_y**2)) if nh_x != 0 or nh_y != 0 else 0

    if not proj_rotation_angles is None:
        theta,phi = proj_rotation_angles


    #This rotation rotation maps the coordinates such that in the new coordinates zh = nh and the x,y coordinates after rotation
    #are the x-y coordinates in the plane 
    rotation = Rotation.from_euler("zyz",(0,theta,phi))

    coords = np.asarray((nodedata[gutil.X],nodedata[gutil.Y],nodedata[gutil.Z])) * MPC_TO_KPC

    #We would like define the x and y unit vectors, so we can project our coordinates
    xh_r = rotation.apply(np.array((1,0,0)))
    yh_r = rotation.apply(np.array((0,1,0)))

    kpc_per_arcsec_at_z = lens_cosmo.cosmo.kpc_proper_per_asec(z_lens)
    
    #Get the maximum r2d for the subhalo to be within the rendering volume
    r2dmax_kpc = (kwargs_cdm["cone_opening_angle_arcsec"] / 2) * kpc_per_arcsec_at_z

    coords_2d = np.asarray((np.dot(xh_r,coords),np.dot(yh_r,coords)))
    r2d_mag = np.linalg.norm(coords_2d,axis=0)

    filter_r2d = r2d_mag < r2dmax_kpc

    #Choose wether to filter by  bound / infall mass
    mass_key = gutil.MASS_BOUND if mass_range_is_bound else gutil.MASS_BASIC

    # Filter subhalos
    # We should exclude nodes that are not valid subhalos, such as host halo nodes and nodes that are outside the virial radius.
    # (Galacticus is not calibrated for nodes outside of virial radius)
    filter_subhalos = nodedata_filter_subhalos(nodedata,gutil)
    filter_virialized = nodedata_filter_virialized(nodedata,gutil)
    filter_mass = nodedata_filter_range(nodedata,mass_range,mass_key,gutil)
    filter_tree = nodedata_filter_tree(nodedata,tree_index,gutil)
    filter_extra = np.ones(filter_tree.shape,dtype=bool) if nodedata_filter is None else nodedata_filter(nodedata,gutil)

    filter_combined = filter_subhalos & filter_virialized & filter_mass & filter_tree & filter_extra & filter_r2d

    #Apply filter to nodedata and rvec
    nodedata = nodedata_apply_filter(nodedata,filter_combined)
    coords_2d = coords_2d[:,filter_combined]
    r2d_mag = r2d_mag[filter_combined]
    coords = coords[:,filter_combined]
    r3d_mag = np.linalg.norm(coords,axis=0)

    # Get rhos_s factor of 4 comes from the this galacticus output is
    # The density normalization of the underlying NFW halo at r = rs
    # Multiply by 4 to get the normalization for the halo profile
    rho_s = 4 * nodedata[gutil.TNFW_RHO_S] / (MPC_TO_KPC)**3


    rs  = nodedata[gutil.SCALE_RADIUS] * MPC_TO_KPC
    rt = nodedata[gutil.TNFW_RADIUS_TRUNCATION] * MPC_TO_KPC
    rv = nodedata[gutil.RVIR] * MPC_TO_KPC

    halo_list = []
    #Loop throught properties of each subhalos
    for n,m_infall in enumerate(nodedata[gutil.MASS_BASIC]):
        x,y = coords_2d[0][n], coords_2d[1][n]

        tnfw_args = {
            TNFWFromParams.KEY_RT:rt[n],
            TNFWFromParams.KEY_RS:rs[n],
            TNFWFromParams.KEY_RHO_S:rho_s[n],
            TNFWFromParams.KEY_RV:rv[n]
        }



        halo_list.append(TNFWFromParams(m_infall,x,y,r3d_mag[n],z_lens,True,lens_cosmo,tnfw_args))

    subhalos_from_params = Realization.from_halos(halo_list,lens_cosmo,kwargs_halo_model={},
                                                    msheet_correction=False, rendering_classes=None)

    return cdm_halos_LOS.join(subhalos_from_params)

        



        


    



    





        
=======
>>>>>>> daebb653
<|MERGE_RESOLUTION|>--- conflicted
+++ resolved
@@ -4,7 +4,7 @@
 act as a how-to guide if one wants to explore more complicated descriptions of the halo mass function, as the models
 presented here show what each keyword argument accepted by pyHalo does.
 """
-<<<<<<< HEAD
+
 from pyHalo.pyhalo import pyHalo
 from pyHalo.Cosmology.geometry import Geometry
 from pyHalo.Rendering.MassFunctions.mass_function_base import CDMPowerLaw
@@ -26,13 +26,12 @@
 from pyHalo.Halos.galacticus_util.galacticus_filter import nodedata_filter_subhalos,nodedata_filter_tree,nodedata_filter_virialized,nodedata_filter_range,nodedata_apply_filter
 from lenstronomy.LensModel.Profiles.tnfw import TNFW
 import h5py
-=======
 from pyHalo.PresetModels.cdm import CDM
 from pyHalo.PresetModels.external import CDMFromEmulator
 from pyHalo.PresetModels.sidm import SIDM_core_collapse
 from pyHalo.PresetModels.uldm import ULDM
 from pyHalo.PresetModels.wdm import WDM, WDM_mixed, WDMGeneral
->>>>>>> daebb653
+
 
 __all__ = ['preset_model_from_name']
 
@@ -59,837 +58,6 @@
     else:
         raise Exception('preset model '+ str(name)+' not recognized!')
 
-<<<<<<< HEAD
-def CDM(z_lens, z_source, sigma_sub=0.025, log_mlow=6., log_mhigh=10.,
-        concentration_model_subhalos='DIEMERJOYCE19', kwargs_concentration_model_subhalos={},
-        concentration_model_fieldhalos='DIEMERJOYCE19', kwargs_concentration_model_fieldhalos={},
-        truncation_model_subhalos='TRUNCATION_ROCHE_GILMAN2020', kwargs_truncation_model_subhalos={},
-        truncation_model_fieldhalos='TRUNCATION_RN', kwargs_truncation_model_fieldhalos={},
-        shmf_log_slope=-1.9, cone_opening_angle_arcsec=6., log_m_host=13.3,  r_tidal=0.25,
-        LOS_normalization=1.0, two_halo_contribution=True, delta_power_law_index=0.0,
-        geometry_type='DOUBLE_CONE', kwargs_cosmo=None):
-    """
-    This class generates realizations of dark matter structure in Cold Dark Matter
-
-    :param z_lens: main deflector redshift
-    :param z_source: source redshift
-    :param sigma_sub: amplitude of the subhalo mass function at 10^8 solar masses in units [# of halos / kpc^2]
-    :param log_mlow: log base 10 of the minimum halo mass to render
-    :param log_mhigh: log base 10 of the maximum halo mass to render
-    :param concentration_model_subhalos: the concentration-mass relation applied to subhalos,
-    see concentration_models.py for a complete list of available models
-    :param kwargs_concentration_model_subhalos: keyword arguments for the subhalo MC relation
-    NOTE: keyword args returned by the load_concentration_model override these keywords with duplicate arguments
-    :param concentration_model_subhalos: the concentration-mass relation applied to field halos,
-    see concentration_models.py for a complete list of available models
-    :param kwargs_concentration_model_fieldhalos: keyword arguments for the field halo MC relation
-    NOTE: keyword args returned by the load_concentration_model override these keywords with duplicate arguments
-    :param truncation_model_subhalos: the truncation model applied to subhalos, see truncation_models for a complete list
-    :param kwargs_truncation_model_subhalos: keyword arguments for the truncation model applied to subhalos
-    :param truncation_model_fieldhalos: the truncation model applied to field halos, see truncation_models for a
-    complete list
-    :param kwargs_truncation_model_fieldhalos: keyword arguments for the truncation model applied to field halos
-    :param shmf_log_slope: the logarithmic slope of the subhalo mass function pivoting around 10^8 M_sun
-    :param cone_opening_angle_arcsec: the opening angle of the rendering volume in arcsec
-    :param log_m_host: log base 10 of the host halo mass [M_sun]
-    :param r_tidal: the core radius of the host halo in units of the host halo scale radius. Subhalos are distributed
-    in 3D with a cored NFW profile with this core radius
-    :param LOS_normalization: rescales the amplitude of the line-of-sight halo mass function
-    :param two_halo_contribution: bool; turns on and off the two-halo term
-    :param delta_power_law_index: tilts the logarithmic slope of the subhalo and field halo mass functions around pivot
-    at 10^8 M_sun
-    :param geometry_type: string that specifies the geometry of the rendering volume; options include
-    DOUBLE_CONE, CONE, CYLINDER
-    :param kwargs_cosmo: keyword arguments that specify the cosmology (see pyHalo.Cosmology.cosmology)
-    :return: a realization of dark matter halos
-    """
-
-    # FIRST WE CREATE AN INSTANCE OF PYHALO, WHICH SETS THE COSMOLOGY
-    pyhalo = pyHalo(z_lens, z_source, kwargs_cosmo)
-    # WE ALSO SPECIFY THE GEOMETRY OF THE RENDERING VOLUME
-    geometry = Geometry(pyhalo.cosmology, z_lens, z_source,
-                        cone_opening_angle_arcsec, geometry_type)
-
-    # NOW WE SET THE MASS FUNCTION CLASSES FOR SUBHALOS AND FIELD HALOS
-    # NOTE: MASS FUNCTION CLASSES SHOULD NOT BE INSTANTIATED HERE
-    mass_function_model_subhalos = CDMPowerLaw
-    mass_function_model_fieldhalos = ShethTormen
-
-    # SET THE SPATIAL DISTRIBUTION MODELS FOR SUBHALOS AND FIELD HALOS:
-    subhalo_spatial_distribution = ProjectedNFW
-    fieldhalo_spatial_distribution = LensConeUniform
-
-    # set the density profile definition
-    mdef_subhalos = 'TNFW'
-    mdef_field_halos = 'TNFW'
-
-    kwargs_concentration_model_subhalos['cosmo'] = pyhalo.astropy_cosmo
-    kwargs_concentration_model_fieldhalos['cosmo'] = pyhalo.astropy_cosmo
-
-    # SET THE CONCENTRATION-MASS RELATION FOR SUBHALOS AND FIELD HALOS
-    model_subhalos, kwargs_mc_subs = preset_concentration_models(concentration_model_subhalos,
-                                                                 kwargs_concentration_model_subhalos)
-    concentration_model_subhalos = model_subhalos(**kwargs_mc_subs)
-
-    model_fieldhalos, kwargs_mc_field = preset_concentration_models(concentration_model_fieldhalos,
-                                                                    kwargs_concentration_model_fieldhalos)
-    concentration_model_fieldhalos = model_fieldhalos(**kwargs_mc_field)
-    c_host = concentration_model_fieldhalos.nfw_concentration(10 ** log_m_host, z_lens)
-
-    # SET THE TRUNCATION RADIUS FOR SUBHALOS AND FIELD HALOS
-    kwargs_truncation_model_subhalos['lens_cosmo'] = pyhalo.lens_cosmo
-    kwargs_truncation_model_fieldhalos['lens_cosmo'] = pyhalo.lens_cosmo
-
-    model_subhalos, kwargs_trunc_subs = truncation_models(truncation_model_subhalos)
-    kwargs_trunc_subs.update(kwargs_truncation_model_subhalos)
-    if truncation_model_subhalos == 'TRUNCATION_GALACTICUS':
-        kwargs_trunc_subs['c_host'] = c_host
-    truncation_model_subhalos = model_subhalos(**kwargs_trunc_subs)
-
-    model_fieldhalos, kwargs_trunc_field = truncation_models(truncation_model_fieldhalos)
-    kwargs_trunc_field.update(kwargs_truncation_model_fieldhalos)
-    truncation_model_fieldhalos = model_fieldhalos(**kwargs_trunc_field)
-
-    # NOW THAT THE CLASSES ARE SPECIFIED, WE SORT THE KEYWORD ARGUMENTS AND CLASSES INTO LISTS
-    population_model_list = ['SUBHALOS', 'LINE_OF_SIGHT']
-    mass_function_class_list = [mass_function_model_subhalos, mass_function_model_fieldhalos]
-    kwargs_subhalos = {'log_mlow': log_mlow,
-                       'log_mhigh': log_mhigh,
-                       'm_pivot': 10 ** 8,
-                       'power_law_index': shmf_log_slope,
-                       'delta_power_law_index': delta_power_law_index,
-                       'log_m_host': log_m_host,
-                       'sigma_sub': sigma_sub}
-    kwargs_los = {'log_mlow': log_mlow,
-                       'log_mhigh': log_mhigh,
-                  'LOS_normalization': LOS_normalization,
-                       'm_pivot': 10 ** 8,
-                       'delta_power_law_index': delta_power_law_index,
-                       'log_m_host': log_m_host}
-    kwargs_mass_function_list = [kwargs_subhalos, kwargs_los]
-    spatial_distribution_class_list = [subhalo_spatial_distribution, fieldhalo_spatial_distribution]
-    kwargs_subhalos_spatial = {'m_host': 10 ** log_m_host, 'zlens': z_lens, 'c_host': c_host,
-                               'rmax2d_arcsec': cone_opening_angle_arcsec / 2, 'r_core_units_rs': r_tidal,
-                               'lens_cosmo': pyhalo.lens_cosmo}
-    kwargs_los_spatial = {'cone_opening_angle': cone_opening_angle_arcsec, 'geometry': geometry}
-    kwargs_spatial_distribution_list = [kwargs_subhalos_spatial, kwargs_los_spatial]
-
-    if two_halo_contribution:
-        population_model_list += ['TWO_HALO']
-        kwargs_two_halo = copy(kwargs_los)
-        kwargs_mass_function_list += [kwargs_two_halo]
-        spatial_distribution_class_list += [LensConeUniform]
-        kwargs_spatial_distribution_list += [kwargs_los_spatial]
-        mass_function_class_list += [ShethTormen]
-
-    kwargs_halo_model = {'truncation_model_subhalos': truncation_model_subhalos,
-                         'concentration_model_subhalos': concentration_model_subhalos,
-                         'truncation_model_field_halos': truncation_model_fieldhalos,
-                         'concentration_model_field_halos': concentration_model_fieldhalos,
-                         'kwargs_density_profile': {}}
-
-    realization_list = pyhalo.render(population_model_list, mass_function_class_list, kwargs_mass_function_list,
-                                          spatial_distribution_class_list, kwargs_spatial_distribution_list,
-                                          geometry, mdef_subhalos, mdef_field_halos, kwargs_halo_model, nrealizations=1)
-    return realization_list[0]
-
-def WDM(z_lens, z_source, log_mc, sigma_sub=0.025, log_mlow=6., log_mhigh=10.,
-        mass_function_model_subhalos='LOVELL2020', kwargs_mass_function_subhalos={},
-        mass_function_model_fieldhalos='LOVELL2020', kwargs_mass_function_fieldhalos={},
-        concentration_model_subhalos='BOSE2016', kwargs_concentration_model_subhalos={},
-        concentration_model_fieldhalos='BOSE2016', kwargs_concentration_model_fieldhalos={},
-        truncation_model_subhalos='TRUNCATION_ROCHE_GILMAN2020', kwargs_truncation_model_subhalos={},
-        truncation_model_fieldhalos='TRUNCATION_RN', kwargs_truncation_model_fieldhalos={},
-        shmf_log_slope=-1.9, cone_opening_angle_arcsec=6., log_m_host=13.3, r_tidal=0.25,
-        LOS_normalization=1.0, geometry_type='DOUBLE_CONE', kwargs_cosmo=None,
-        mdef_subhalos='TNFW', mdef_field_halos='TNFW', kwargs_density_profile={}):
-
-    """
-    This class generates realizations of dark matter structure in Warm Dark Matter
-
-    :param z_lens: main deflector redshift
-    :param z_source: source redshift
-    :param log_mc: the log base 10 of the half-mode mass
-    :param sigma_sub: amplitude of the subhalo mass function at 10^8 solar masses in units [# of halos / kpc^2]
-    :param log_mlow: log base 10 of the minimum halo mass to render
-    :param log_mhigh: log base 10 of the maximum halo mass to render
-    :param mass_function_model_subhalos: mass function model for subhalos, see mass_function_models.py for a list
-    :param kwargs_mass_function_subhalos: keyword arguments for the mass function model
-    :param mass_function_model_fieldhalos: mass function model for field halos, see mass_function_models.py for a list
-    :param kwargs_mass_function_fieldhalos: keyword arguments for the mass function model
-    :param concentration_model_subhalos: the concentration-mass relation applied to subhalos,
-    see concentration_models.py for a complete list of available models
-    :param kwargs_concentration_model_subhalos: keyword arguments for the subhalo MC relation
-    NOTE: keyword args returned by the load_concentration_model override these keywords with duplicate arguments
-    :param concentration_model_subhalos: the concentration-mass relation applied to field halos,
-    see concentration_models.py for a complete list of available models
-    :param kwargs_concentration_model_fieldhalos: keyword arguments for the field halo MC relation
-    NOTE: keyword args returned by the load_concentration_model override these keywords with duplicate arguments
-    :param truncation_model_subhalos: the truncation model applied to subhalos, see truncation_models for a complete list
-    :param kwargs_truncation_model_subhalos: keyword arguments for the truncation model applied to subhalos
-    :param truncation_model_fieldhalos: the truncation model applied to field halos, see truncation_models for a
-    complete list
-    :param kwargs_truncation_model_fieldhalos: keyword arguments for the truncation model applied to field halos
-    :param shmf_log_slope: the logarithmic slope of the subhalo mass function pivoting around 10^8 M_sun
-    :param cone_opening_angle_arcsec: the opening angle of the rendering volume in arcsec
-    :param log_m_host: log base 10 of the host halo mass [M_sun]
-    :param r_tidal: the core radius of the host halo in units of the host halo scale radius. Subhalos are distributed
-    in 3D with a cored NFW profile with this core radius
-    :param geometry_type: string that specifies the geometry of the rendering volume; options include
-    DOUBLE_CONE, CONE, CYLINDER
-    :param kwargs_cosmo: keyword arguments that specify the cosmology (see pyHalo.Cosmology.cosmology)
-    :param mdef_subhalos: mass definition for subhalos
-    :param mdef_field_halos: mass definition for field halos
-    :param kwargs_density_profile: keyword arguments for the specified mass profile
-    :return: a realization of dark matter halos
-    """
-    # FIRST WE CREATE AN INSTANCE OF PYHALO, WHICH SETS THE COSMOLOGY
-    pyhalo = pyHalo(z_lens, z_source, kwargs_cosmo)
-    # WE ALSO SPECIFY THE GEOMETRY OF THE RENDERING VOLUME
-    geometry = Geometry(pyhalo.cosmology, z_lens, z_source,
-                        cone_opening_angle_arcsec, geometry_type)
-
-    # SET THE SPATIAL DISTRIBUTION MODELS FOR SUBHALOS AND FIELD HALOS:
-    subhalo_spatial_distribution = ProjectedNFW
-    fieldhalo_spatial_distribution = LensConeUniform
-
-    # SET THE MASS FUNCTION MODELS FOR SUBHALOS AND FIELD HALOS
-    # NOTE: MASS FUNCTIONS SHOULD NOT BE INSTANTIATED HERE
-    mass_function_model_subhalos, kwargs_mass_function_subhalos = preset_mass_function_models(mass_function_model_subhalos,
-                                                                                              kwargs_mass_function_subhalos)
-    kwargs_mass_function_subhalos['log_mc'] = log_mc
-
-    mass_function_model_fieldhalos, kwargs_mass_function_fieldhalos = preset_mass_function_models(mass_function_model_fieldhalos,
-                                                                                                  kwargs_mass_function_fieldhalos)
-    kwargs_mass_function_fieldhalos['log_mc'] = log_mc
-
-    # SET THE CONCENTRATION-MASS RELATION FOR SUBHALOS AND FIELD HALOS
-    kwargs_concentration_model_subhalos['cosmo'] = pyhalo.astropy_cosmo
-    kwargs_concentration_model_subhalos['log_mc'] = log_mc
-    kwargs_concentration_model_fieldhalos['cosmo'] = pyhalo.astropy_cosmo
-    kwargs_concentration_model_fieldhalos['log_mc'] = log_mc
-
-    model_subhalos, kwargs_mc_subs = preset_concentration_models(concentration_model_subhalos,
-                                                                 kwargs_concentration_model_subhalos)
-    concentration_model_CDM = preset_concentration_models('DIEMERJOYCE19')[0]
-    kwargs_mc_subs['concentration_cdm_class'] = concentration_model_CDM
-    concentration_model_subhalos = model_subhalos(**kwargs_mc_subs)
-
-    model_fieldhalos, kwargs_mc_field = preset_concentration_models(concentration_model_fieldhalos,
-                                                                    kwargs_concentration_model_fieldhalos)
-    kwargs_mc_field['cosmo'] = pyhalo.astropy_cosmo
-    kwargs_mc_field['log_mc'] = log_mc
-    concentration_model_CDM = preset_concentration_models('DIEMERJOYCE19')[0]
-    kwargs_mc_field['concentration_cdm_class'] = concentration_model_CDM
-    concentration_model_fieldhalos = model_fieldhalos(**kwargs_mc_field)
-    c_host = concentration_model_fieldhalos.nfw_concentration(10 ** log_m_host, z_lens)
-
-    # SET THE TRUNCATION RADIUS FOR SUBHALOS AND FIELD HALOS
-    kwargs_truncation_model_subhalos['lens_cosmo'] = pyhalo.lens_cosmo
-    kwargs_truncation_model_fieldhalos['lens_cosmo'] = pyhalo.lens_cosmo
-
-    model_subhalos, kwargs_trunc_subs = truncation_models(truncation_model_subhalos)
-    kwargs_trunc_subs.update(kwargs_truncation_model_subhalos)
-    if truncation_model_subhalos == 'TRUNCATION_GALACTICUS':
-        kwargs_trunc_subs['c_host'] = c_host
-    kwargs_trunc_subs['lens_cosmo'] = pyhalo.lens_cosmo
-    truncation_model_subhalos = model_subhalos(**kwargs_trunc_subs)
-
-    model_fieldhalos, kwargs_trunc_field = truncation_models(truncation_model_fieldhalos)
-    kwargs_trunc_field.update(kwargs_truncation_model_fieldhalos)
-    kwargs_trunc_field['lens_cosmo'] = pyhalo.lens_cosmo
-    truncation_model_fieldhalos = model_fieldhalos(**kwargs_trunc_field)
-
-    # NOW THAT THE CLASSES ARE SPECIFIED, WE SORT THE KEYWORD ARGUMENTS AND CLASSES INTO LISTS
-    population_model_list = ['SUBHALOS', 'LINE_OF_SIGHT', 'TWO_HALO']
-
-    mass_function_class_list = [mass_function_model_subhalos,
-                                mass_function_model_fieldhalos,
-                                mass_function_model_fieldhalos]
-    kwargs_mass_function_subhalos.update({'log_mlow': log_mlow,
-                       'log_mhigh': log_mhigh,
-                       'm_pivot': 10 ** 8,
-                       'power_law_index': shmf_log_slope,
-                       'log_m_host': log_m_host,
-                       'sigma_sub': sigma_sub,
-                       'delta_power_law_index': 0.0})
-    kwargs_mass_function_fieldhalos.update({'log_mlow': log_mlow,
-                  'log_mhigh': log_mhigh,
-                  'LOS_normalization': LOS_normalization,
-                  'm_pivot': 10 ** 8,
-                  'log_m_host': log_m_host,
-                  'delta_power_law_index': 0.0})
-    kwargs_mass_function_list = [kwargs_mass_function_subhalos, kwargs_mass_function_fieldhalos, kwargs_mass_function_fieldhalos]
-    spatial_distribution_class_list = [subhalo_spatial_distribution, fieldhalo_spatial_distribution, fieldhalo_spatial_distribution]
-
-    kwargs_subhalos_spatial = {'m_host': 10 ** log_m_host, 'zlens': z_lens, 'c_host': c_host,
-                               'rmax2d_arcsec': cone_opening_angle_arcsec / 2, 'r_core_units_rs': r_tidal,
-                               'lens_cosmo': pyhalo.lens_cosmo, 'c_host': c_host}
-    kwargs_los_spatial = {'cone_opening_angle': cone_opening_angle_arcsec, 'geometry': geometry}
-    kwargs_spatial_distribution_list = [kwargs_subhalos_spatial, kwargs_los_spatial, kwargs_los_spatial]
-
-    kwargs_halo_model = {'truncation_model_subhalos': truncation_model_subhalos,
-                         'concentration_model_subhalos': concentration_model_subhalos,
-                         'truncation_model_field_halos': truncation_model_fieldhalos,
-                         'concentration_model_field_halos': concentration_model_fieldhalos,
-                         'kwargs_density_profile': kwargs_density_profile}
-
-    realization_list = pyhalo.render(population_model_list, mass_function_class_list, kwargs_mass_function_list,
-                                     spatial_distribution_class_list, kwargs_spatial_distribution_list,
-                                     geometry, mdef_subhalos, mdef_field_halos, kwargs_halo_model, nrealizations=1)
-    return realization_list[0]
-
-def ULDM(z_lens, z_source, log10_m_uldm, log10_fluc_amplitude=-0.8, fluctuation_size_scale=0.05,
-          fluctuation_size_dispersion=0.2, n_fluc_scale=1.0, velocity_scale=200, sigma_sub=0.025, log_mlow=6., log_mhigh=10.,
-        mass_function_model_subhalos='SHMF_SCHIVE2016', kwargs_mass_function_subhalos={},
-        mass_function_model_fieldhalos='SCHIVE2016', kwargs_mass_function_fieldhalos={},
-        concentration_model_subhalos='LAROCHE2022', kwargs_concentration_model_subhalos={},
-        concentration_model_fieldhalos='LAROCHE2022', kwargs_concentration_model_fieldhalos={},
-        truncation_model_subhalos='TRUNCATION_ROCHE_GILMAN2020', kwargs_truncation_model_subhalos={},
-        truncation_model_fieldhalos='TRUNCATION_RN', kwargs_truncation_model_fieldhalos={},
-        shmf_log_slope=-1.9, cone_opening_angle_arcsec=6., log_m_host=13.3, r_tidal=0.25,
-        LOS_normalization=1.0, geometry_type='DOUBLE_CONE', kwargs_cosmo=None,
-         uldm_plaw=1 / 3, flucs=True, flucs_shape='aperture', flucs_args={}, n_cut=50000, r_ein=1.0):
-
-    """
-    This generates realizations of ultra-light dark matter (ULDM), including the ULDM halo mass function and halo density profiles,
-    as well as density fluctuations in the main deflector halo.
-
-    Similarly to WDMGeneral, the functional form of the subhalo mass function is the same as the field halo mass function.
-    However, this model differs from WDMGeneral by creating halos which are composite ULDM + NFW density profiles.
-    The ULDM particle mass and core radius-halo mass power law exponent must now be specified. For details regarding ULDM halos,
-    see Schive et al. 2014 (https://arxiv.org/pdf/1407.7762.pdf). Equations (3) and (7) give the soliton density profile
-    and core radius, respectively.
-
-    The differential halo mass function is described by three parameters, see Schive et al. 2016
-    (https://arxiv.org/pdf/1508.04621.pdf):
-
-    1) log_m0 - the log10 value of the characteristic mass, or the scale where the ULDM mass function begins
-    to deviate from CDM:
-
-        m0 = (1.6*10**10) * (m22)**(-4/3)   [solar masses],
-
-    where
-
-        m22 = m_uldm / 10**22 eV.
-
-    2) b_uldm - modifies the log slope of the ULDM mass function, analogous to b_wdm (see WDMLovell2020)
-
-    3) c_uldm - modifies the log slope of the ULDM mass function, analogous to c_wdm (see WDMLovell2020)
-
-    The parametrization for the mass function is:
-
-        n_uldm / n_cdm = (1 + (m / m_0)^b_uldm) ^ c_uldm,
-
-    where Schive et al. 2016 determined that
-
-        (m_0,    b_uldm,    c_uldm) = ( (1.6*10**10) * (m22)**(-4/3),    1.1,    2.2)
-
-    As for the concentration relative to CDM, there hasa not been a detailed study to date. Hoever, since the formation
-    history and collapse time determines concentration, we can reasonably use a WDM concentration-mass relation
-    such as the Lovell 2020 formula,
-    i.e. simply c_wdm = c_uldm, with (c_scale, c_power) = (15, -0.3).
-    or the Bose et al. formula with (c_scale, c_power) = (60, -0.17) and a very negligible redshift dependence.
-
-    The default model was computed using the formalism presented by Schneider et al. (2015) using a ULDM power spectrum,
-    and results in a sharper cutoff with (c_scale, c_power, c_power_inner) = (3.348, -0.489, 1.5460)
-
-    The form for the ULDM concentration-mass relation turnover is (1 + c_scale * (mhm/m)^c_power_inner)^c_power
-
-    Furthermore, Schive et al. 2014 (https://arxiv.org/pdf/1407.7762.pdf) found a redshift-dependent minimum ULDM halo mass
-    given by
-
-        M_min(z) = a^(-3/4) * (Zeta(z)/Zeta(0))^(1/4) * M_min,0     [solar masses]
-
-    where a is the cosmic scale factor,
-
-        M_min,0 = 4.4*10^7 * m22^(-3/2)     [solar masses]
-
-    and
-
-        Zeta(z) = (18*pi^2 + 82(Om(z) - 1) - 39(Om(z) - 1)^2) / Om(z),
-
-    where Om(z) is the matter density parameter.
-
-    :param z_lens: main deflector redshift
-    :param z_source: source redshift
-    :param log10_m_uldm: log base 10 of the ULDM particle mass
-    :param log10_fluc_amplitude: log base 10 of the fluctuation amplitude in the host halo density profile
-    :param fluctuation_size_scale: sets the size of the fluctuations in host halo in units of de-Broglie wavelength
-    :param fluctuation_size_dispersion: sets the variance of the size of the fluctuations
-    :param n_fluc_scale: rescales the number of fluctuations
-    :param velocity_scale: the velocity scale of the host halo used to convert particle mass to de-Broglie wavelength
-    :param sigma_sub: amplitude of the subhalo mass function at 10^8 solar masses in units [# of halos / kpc^2]
-    :param log_mlow: log base 10 of the minimum halo mass to render
-    :param log_mhigh: log base 10 of the maximum halo mass to render
-    :param mass_function_model_subhalos: mass function model for subhalos, see mass_function_models.py for a list
-    :param kwargs_mass_function_subhalos: keyword arguments for the mass function model
-    :param mass_function_model_fieldhalos: mass function model for field halos, see mass_function_models.py for a list
-    :param kwargs_mass_function_fieldhalos: keyword arguments for the mass function model
-    :param concentration_model_subhalos: the concentration-mass relation applied to subhalos,
-    see concentration_models.py for a complete list of available models
-    :param kwargs_concentration_model_subhalos: keyword arguments for the subhalo MC relation
-    NOTE: keyword args returned by the load_concentration_model override these keywords with duplicate arguments
-    :param concentration_model_subhalos: the concentration-mass relation applied to field halos,
-    see concentration_models.py for a complete list of available models
-    :param kwargs_concentration_model_fieldhalos: keyword arguments for the field halo MC relation
-    NOTE: keyword args returned by the load_concentration_model override these keywords with duplicate arguments
-    :param truncation_model_subhalos: the truncation model applied to subhalos, see truncation_models for a complete list
-    :param kwargs_truncation_model_subhalos: keyword arguments for the truncation model applied to subhalos
-    :param truncation_model_fieldhalos: the truncation model applied to field halos, see truncation_models for a
-    complete list
-    :param kwargs_truncation_model_fieldhalos: keyword arguments for the truncation model applied to field halos
-    :param shmf_log_slope: the logarithmic slope of the subhalo mass function pivoting around 10^8 M_sun
-    :param cone_opening_angle_arcsec: the opening angle of the rendering volume in arcsec
-    :param log_m_host: log base 10 of the host halo mass [M_sun]
-    :param r_tidal: the core radius of the host halo in units of the host halo scale radius. Subhalos are distributed
-    in 3D with a cored NFW profile with this core radius
-    :param geometry_type: string that specifies the geometry of the rendering volume; options include
-    DOUBLE_CONE, CONE, CYLINDER
-    :param kwargs_cosmo: keyword arguments that specify the cosmology, see Cosmology/cosmology.py
-    :param uldm_plaw: sets the exponent for the core size/halo mass relation in ULDM
-    :param flucs: bool; turns of/off fluctuations in the host halo density profile
-    :param flucs_shape: the geometry in which to render fluctuations, options include 'aperture', 'ring', 'ellipse'
-    :param flucs_args: keyword arguments for the specified geometry, see realization_extensions
-    :param n_cut: maximum number of fluctuations to render; amplitudes of individual fluctuations get suppressed by
-    sqrt(n_cut / n_total) if n_total > n_cut, where n_total is the number of expected fluctuations given the de-Broglie
-    wavelength and the area in which the fluctuations area rendered
-    :param r_ein: The characteristic angular used to convert fluctuations in convergence to fluctuations in mass
-    :return: a realization of halos and fluctuations modeled as Gaussians in ULDM
-    """
-
-    # constants
-    m22 = 10**(log10_m_uldm + 22)
-    log_m0 = np.log10(1.6e10 * m22**(-4/3))
-
-    # FIRST WE CREATE AN INSTANCE OF PYHALO, WHICH SETS THE COSMOLOGY
-    pyhalo = pyHalo(z_lens, z_source, kwargs_cosmo)
-
-    #compute M_min as described in documentation
-    log_m_min = MinHaloMassULDM(log10_m_uldm, pyhalo.astropy_cosmo, log_mlow)
-    kwargs_density_profile = {}
-    kwargs_density_profile['log10_m_uldm'] = log10_m_uldm
-    kwargs_density_profile['scale_nfw'] = False
-    kwargs_density_profile['uldm_plaw'] = uldm_plaw
-    kwargs_wdm = {'z_lens': z_lens, 'z_source': z_source, 'log_mc': log_m0, 'sigma_sub': sigma_sub,
-                  'log_mlow': log_m_min, 'log_mhigh': log_mhigh,
-                  'mass_function_model_subhalos': mass_function_model_subhalos,
-                  'kwargs_mass_function_subhalos': kwargs_mass_function_subhalos,
-                  'mass_function_model_fieldhalos': mass_function_model_fieldhalos,
-                  'kwargs_mass_function_fieldhalos': kwargs_mass_function_fieldhalos,
-                  'concentration_model_subhalos': concentration_model_subhalos,
-                  'kwargs_concentration_model_subhalos': kwargs_concentration_model_subhalos,
-                  'concentration_model_fieldhalos': concentration_model_fieldhalos,
-                  'kwargs_concentration_model_fieldhalos': kwargs_concentration_model_fieldhalos,
-                  'truncation_model_subhalos': truncation_model_subhalos,
-                  'kwargs_truncation_model_subhalos': kwargs_truncation_model_subhalos,
-                  'truncation_model_fieldhalos': truncation_model_fieldhalos,
-                  'kwargs_truncation_model_fieldhalos': kwargs_truncation_model_fieldhalos,
-                  'shmf_log_slope': shmf_log_slope, 'cone_opening_angle_arcsec': cone_opening_angle_arcsec,
-                  'log_m_host': log_m_host, 'r_tidal': r_tidal, 'LOS_normalization': LOS_normalization,
-                  'geometry_type': geometry_type, 'kwargs_cosmo': kwargs_cosmo,
-                  'mdef_subhalos': 'ULDM', 'mdef_field_halos': 'ULDM',
-                  'kwargs_density_profile': kwargs_density_profile
-                  }
-
-    uldm_no_fluctuations = WDM(**kwargs_wdm)
-    if flucs: # add fluctuations to realization
-        ext = RealizationExtensions(uldm_no_fluctuations)
-        lambda_dB = de_broglie_wavelength(log10_m_uldm, velocity_scale) # de Broglie wavelength in kpc
-
-        if flucs_args=={}:
-            raise Exception('Must specify fluctuation arguments, see realization_extensions.add_ULDM_fluctuations')
-
-        a_fluc = 10 ** log10_fluc_amplitude
-        m_psi = 10 ** log10_m_uldm
-
-        zlens_ref, zsource_ref = 0.5, 2.0
-        mhost_ref = 10**13.3
-        rein_ref = 1.0
-        r_perp_ref = rein_ref * uldm_no_fluctuations.lens_cosmo.cosmo.kpc_proper_per_asec(zlens_ref)
-
-        model, _ = preset_concentration_models('DIEMERJOYCE19')
-        concentration_model_for_host = model(pyhalo.astropy_cosmo)
-        sigma_crit_ref = uldm_no_fluctuations.lens_cosmo.get_sigma_crit_lensing(zlens_ref, zsource_ref)
-        c_host_ref = concentration_model_for_host.nfw_concentration(mhost_ref, z_lens)
-        rhos_ref, rs_ref, _ = uldm_no_fluctuations.lens_cosmo.NFW_params_physical(mhost_ref, c_host_ref, zlens_ref)
-        xref = r_perp_ref/rs_ref
-        if xref < 1:
-            Fxref = np.arctanh(np.sqrt(1 - xref ** 2)) / np.sqrt(1 - xref ** 2)
-        else:
-            Fxref = np.arctan(np.sqrt(-1 + xref ** 2)) / np.sqrt(-1 + xref ** 2)
-        sigma_host_ref = 2 * rhos_ref * rs_ref * (1-Fxref)/(xref**2 - 1)
-
-        r_perp = r_ein * uldm_no_fluctuations.lens_cosmo.cosmo.kpc_proper_per_asec(z_lens)
-        sigma_crit = uldm_no_fluctuations.lens_cosmo.get_sigma_crit_lensing(z_lens, z_source)
-        c_host = concentration_model_for_host.nfw_concentration(10**log_m_host, z_lens)
-        rhos, rs, _ = uldm_no_fluctuations.lens_cosmo.NFW_params_physical(10**log_m_host, c_host, z_lens)
-        x = r_perp / rs
-        if x < 1:
-            Fx = np.arctanh(np.sqrt(1 - x ** 2)) / np.sqrt(1 - x ** 2)
-        else:
-            Fx = np.arctan(np.sqrt(-1 + x ** 2)) / np.sqrt(-1 + x ** 2)
-        sigma_host = 2 * rhos * rs * (1 - Fx) / (x ** 2 - 1)
-
-        fluctuation_amplitude = a_fluc * (m_psi / 1e-22) ** -0.5 * \
-                                (sigma_crit_ref/sigma_crit) * (sigma_host/sigma_host_ref)
-
-        uldm_realization = ext.add_ULDM_fluctuations(de_Broglie_wavelength=lambda_dB,
-                                fluctuation_amplitude=fluctuation_amplitude,
-                                fluctuation_size=lambda_dB * fluctuation_size_scale,
-                                fluctuation_size_variance=lambda_dB * fluctuation_size_scale * fluctuation_size_dispersion,
-                                n_fluc_scale=n_fluc_scale,
-                                shape=flucs_shape,
-                                args=flucs_args,
-                                n_cut=n_cut)
-        return uldm_realization
-    else:
-        return uldm_no_fluctuations
-
-def SIDM_core_collapse(z_lens, z_source, mass_ranges_subhalos, mass_ranges_field_halos,
-        probabilities_subhalos, probabilities_field_halos, kwargs_sub_function=None,
-        kwargs_field_function=None, sigma_sub=0.025, log_mlow=6., log_mhigh=10.,
-        concentration_model_subhalos='DIEMERJOYCE19', kwargs_concentration_model_subhalos={},
-        concentration_model_fieldhalos='DIEMERJOYCE19', kwargs_concentration_model_fieldhalos={},
-        truncation_model_subhalos='TRUNCATION_ROCHE_GILMAN2020', kwargs_truncation_model_subhalos={},
-        truncation_model_fieldhalos='TRUNCATION_RN', kwargs_truncation_model_fieldhalos={},
-        shmf_log_slope=-1.9, cone_opening_angle_arcsec=6., log_m_host=13.3,  r_tidal=0.25,
-        LOS_normalization=1.0, geometry_type='DOUBLE_CONE', kwargs_cosmo=None, collapsed_halo_profile='SPL_CORE',
-        kwargs_collapsed_profile={'x_core_halo': 0.05, 'x_match': 3.0, 'log_slope_halo': 3.0}):
-
-    """
-    Generates realizations of SIDM given the fraction of core-collapsed halos as a function of halo mass
-
-    :param z_lens: main deflector redshift
-    :param z_source: source redshift
-    :param mass_ranges_subhalos: a list of mass ranges for subhalo collapse, e.g.
-    mass_ranges_subhalos = [[6, 8], [8, 9], ...]
-    :param mass_ranges_field_halos: a list of mass ranges for subhalo collapse, e.g.
-    mass_ranges_field_halos = [[6, 8], [8, 9], ...]
-    :param probabilities_subhalos: a list of functions, or a list of the fraction of collapsed subhalos in each mass bin
-    :param probabilities_field_halos: a list of functions, or a list of the fraction of collapsed field halos in each
-    mass bin
-    :param kwargs_sub_function: if probabilities_subhalos is a list of functions, specifies keyword arguments
-    for each function
-    :param kwargs_field_function: if probabilities_field_halos is a list of functions, specifies keyword arguments
-    for each function
-    :param sigma_sub: amplitude of the subhalo mass function at 10^8 solar masses in units [# of halos / kpc^2]
-    :param log_mlow: log base 10 of the minimum halo mass to render
-    :param log_mhigh: log base 10 of the maximum halo mass to render
-    :param concentration_model_subhalos: the concentration-mass relation applied to subhalos,
-    see concentration_models.py for a complete list of available models
-    :param kwargs_concentration_model_subhalos: keyword arguments for the subhalo MC relation
-    NOTE: keyword args returned by the load_concentration_model override these keywords with duplicate arguments
-    :param concentration_model_subhalos: the concentration-mass relation applied to field halos,
-    see concentration_models.py for a complete list of available models
-    :param kwargs_concentration_model_fieldhalos: keyword arguments for the field halo MC relation
-    NOTE: keyword args returned by the load_concentration_model override these keywords with duplicate arguments
-    :param truncation_model_subhalos: the truncation model applied to subhalos, see truncation_models for a complete list
-    :param kwargs_truncation_model_subhalos: keyword arguments for the truncation model applied to subhalos
-    :param truncation_model_fieldhalos: the truncation model applied to field halos, see truncation_models for a
-    complete list
-    :param kwargs_truncation_model_fieldhalos: keyword arguments for the truncation model applied to field halos
-    :param shmf_log_slope: the logarithmic slope of the subhalo mass function pivoting around 10^8 M_sun
-    :param cone_opening_angle_arcsec: the opening angle of the rendering volume in arcsec
-    :param log_m_host: log base 10 of the host halo mass [M_sun]
-    :param r_tidal: the core radius of the host halo in units of the host halo scale radius. Subhalos are distributed
-    in 3D with a cored NFW profile with this core radius
-    :param LOS_normalization: rescales the amplitude of the line-of-sight mass function
-    :param geometry_type: string that specifies the geometry of the rendering volume; options include
-    DOUBLE_CONE, CONE, CYLINDER
-    :param kwargs_cosmo: keyword arguments that specify the cosmology, see Cosmology/cosmology.py
-    :param collapsed_halo_profile: string that sets the density profile of core-collapsed halos
-    currently implemented models are SPL_CORE and GNFW (see example notebook)
-    :param kwargs_collapsed_profile: keyword arguments for the collapsed profile (see example notebook)
-    :return: a realization of dark matter structure in SIDM
-    """
-
-    two_halo_contribution = True
-    delta_power_law_index = 0.0
-    cdm = CDM(z_lens, z_source, sigma_sub, log_mlow, log_mhigh,
-        concentration_model_subhalos, kwargs_concentration_model_subhalos,
-        concentration_model_fieldhalos, kwargs_concentration_model_fieldhalos,
-        truncation_model_subhalos, kwargs_truncation_model_subhalos,
-        truncation_model_fieldhalos, kwargs_truncation_model_fieldhalos,
-        shmf_log_slope, cone_opening_angle_arcsec, log_m_host,  r_tidal,
-        LOS_normalization, two_halo_contribution, delta_power_law_index,
-        geometry_type, kwargs_cosmo)
-
-    extension = RealizationExtensions(cdm)
-    index_collapsed = extension.core_collapse_by_mass(mass_ranges_subhalos, mass_ranges_field_halos,
-        probabilities_subhalos, probabilities_field_halos, kwargs_sub_function, kwargs_field_function)
-    sidm = extension.add_core_collapsed_halos(index_collapsed, collapsed_halo_profile, **kwargs_collapsed_profile)
-    return sidm
-
-def WDM_mixed(z_lens, z_source, log_mc, mixed_DM_frac, sigma_sub=0.025, log_mlow=6., log_mhigh=10.,
-        mass_function_model_subhalos='SHMF_MIXED_WDM_TURNOVER', kwargs_mass_function_subhalos={},
-        mass_function_model_fieldhalos='MIXED_WDM_TURNOVER', kwargs_mass_function_fieldhalos={},
-        concentration_model_subhalos='BOSE2016', kwargs_concentration_model_subhalos={},
-        concentration_model_fieldhalos='BOSE2016', kwargs_concentration_model_fieldhalos={},
-        truncation_model_subhalos='TRUNCATION_ROCHE_GILMAN2020', kwargs_truncation_model_subhalos={},
-        truncation_model_fieldhalos='TRUNCATION_RN', kwargs_truncation_model_fieldhalos={},
-        shmf_log_slope=-1.9, cone_opening_angle_arcsec=6., log_m_host=13.3, r_tidal=0.25,
-        LOS_normalization=1.0, geometry_type='DOUBLE_CONE', kwargs_cosmo=None,
-        kwargs_density_profile={}):
-
-    """
-    Implements the mixed dark matter model presented by Keely et al. (2023)
-    https://arxiv.org/pdf/2301.07265.pdf
-
-    :param z_lens:
-    :param z_source:
-    :param log_mc:
-    :param mixed_DM_frac: fraction of dark matter in CDM component
-    :param sigma_sub:
-    :param log_mlow:
-    :param log_mhigh:
-    :param mass_function_model_subhalos:
-    :param kwargs_mass_function_subhalos:
-    :param mass_function_model_fieldhalos:
-    :param kwargs_mass_function_fieldhalos:
-    :param concentration_model_subhalos:
-    :param kwargs_concentration_model_subhalos:
-    :param concentration_model_fieldhalos:
-    :param kwargs_concentration_model_fieldhalos:
-    :param truncation_model_subhalos:
-    :param kwargs_truncation_model_subhalos:
-    :param truncation_model_fieldhalos:
-    :param kwargs_truncation_model_fieldhalos:
-    :param shmf_log_slope:
-    :param cone_opening_angle_arcsec:
-    :param log_m_host:
-    :param r_tidal:
-    :param LOS_normalization:
-    :param geometry_type:
-    :param kwargs_cosmo:
-    :param kwargs_density_profile:
-    :return:
-    """
-    params = ['a_wdm', 'b_wdm', 'c_wdm']
-    values_keeley_2023 = [0.5, 0.8, -3.0]
-    for i, param in enumerate(params):
-        if param not in kwargs_mass_function_subhalos.keys():
-            kwargs_mass_function_subhalos[param] = values_keeley_2023[i]
-        if param not in kwargs_mass_function_fieldhalos.keys():
-            kwargs_mass_function_fieldhalos[param] = values_keeley_2023[i]
-    kwargs_mass_function_subhalos['mixed_DM_frac'] = mixed_DM_frac
-    kwargs_mass_function_fieldhalos['mixed_DM_frac'] = mixed_DM_frac
-    kwargs_wdm = {'z_lens': z_lens, 'z_source': z_source, 'log_mc': log_mc, 'sigma_sub': sigma_sub,
-                  'log_mlow': log_mlow, 'log_mhigh': log_mhigh,
-                  'mass_function_model_subhalos': mass_function_model_subhalos,
-                  'kwargs_mass_function_subhalos': kwargs_mass_function_subhalos,
-                  'mass_function_model_fieldhalos': mass_function_model_fieldhalos,
-                  'kwargs_mass_function_fieldhalos': kwargs_mass_function_fieldhalos,
-                  'concentration_model_subhalos': concentration_model_subhalos,
-                  'kwargs_concentration_model_subhalos': kwargs_concentration_model_subhalos,
-                  'concentration_model_fieldhalos': concentration_model_fieldhalos,
-                  'kwargs_concentration_model_fieldhalos': kwargs_concentration_model_fieldhalos,
-                  'truncation_model_subhalos': truncation_model_subhalos,
-                  'kwargs_truncation_model_subhalos': kwargs_truncation_model_subhalos,
-                  'truncation_model_fieldhalos': truncation_model_fieldhalos,
-                  'kwargs_truncation_model_fieldhalos': kwargs_truncation_model_fieldhalos,
-                  'shmf_log_slope': shmf_log_slope, 'cone_opening_angle_arcsec': cone_opening_angle_arcsec,
-                  'log_m_host': log_m_host, 'r_tidal': r_tidal, 'LOS_normalization': LOS_normalization,
-                  'geometry_type': geometry_type, 'kwargs_cosmo': kwargs_cosmo,
-                  'kwargs_density_profile': kwargs_density_profile
-                  }
-    return WDM(**kwargs_wdm)
-
-def WDMGeneral(z_lens, z_source, log_mc, dlogT_dlogk, sigma_sub=0.025, log_mlow=6., log_mhigh=10.,
-        truncation_model_subhalos='TRUNCATION_GALACTICUS', kwargs_truncation_model_subhalos={},
-        truncation_model_fieldhalos='SPLASHBACK', kwargs_truncation_model_fieldhalos={},
-        shmf_log_slope=-1.9, cone_opening_angle_arcsec=6., log_m_host=13.3, r_tidal=0.25,
-        LOS_normalization=1.0, geometry_type='DOUBLE_CONE', kwargs_cosmo=None,
-        mdef_subhalos='TNFW', mdef_field_halos='TNFW', kwargs_density_profile={}):
-
-    """
-    This preset model implements a generalized treatment of warm dark matter, or any theory that produces a cutoff in
-    the linear matter power spectrum. One additional free parameter is added to parameterize the cutoff in the matter
-     power spectrum, dlogT_dlogk, which is the absolute value of the logarithmic derivative of the transfer function
-     evaluated at k_1/2, the wavenumber corresponding to the half-mode mass (or log_mc).
-
-     In this model, halo concentrations are computed following the formalism suggeesteed by Schneider et al. (2012) and
-     Ludlow et al. (2016), in which the central density of a halo more or less is fully determined by the formation time.
-
-     The mass function is computed from dlogT_dlogk based on the prescription by Stucker et al. (2021)
-     https://arxiv.org/pdf/2109.09760.pdf
-
-    :param z_lens: the lens redshift
-    :param z_source: source redshift
-    :param log_mc: the log (base 10) of the half-mode mass
-    :param dlogT_dlogk: the absolute value of the logarithmic derivative of the transfer function at k_1/2; the model
-    is calibrated for values between ~1 and ~3
-    :param sigma_sub: amplitude of the subhalo mass function
-    :param log_mlow: minimum halo mass to render
-    :param log_mhigh: maximum halo mass to render
-    :param truncation_model_subhalos: the truncation model applied to subhalos, see truncation_models for a complete list
-    :param kwargs_truncation_model_subhalos: keyword arguments for the truncation model applied to subhalos
-    :param truncation_model_fieldhalos: the truncation model applied to field halos, see truncation_models for a
-    complete list
-    :param kwargs_truncation_model_fieldhalos: keyword arguments for the truncation model applied to field halos
-    :param shmf_log_slope: logarithmic slope of the subhalo mass function
-    :param cone_opening_angle_arcsec: the opening angle of the rendering volume
-    :param log_m_host: the log (base 10) of the host halo mass
-    :param r_tidal: the core size in units of the scale radius of the host halo; subhalos are rendered uniformly in 3D
-    inside this radius
-    :param LOS_normalization: the amplitude of the LOS mass function relative to Sheth-Tormen
-    :param geometry_type: CONE, DOUBLE_CONE, CYLINDER - sets the geometry of the rendering volume
-    :param kwargs_cosmo: keyword arguments to set cosmology
-    :param mdef_subhalos: mass definition for subhalos
-    :param mdef_field_halos: mass definition for field halos
-    :param kwargs_density_profile: keyword arguments for the density profile
-    :return:
-    """
-    # FIRST WE CREATE AN INSTANCE OF PYHALO, WHICH SETS THE COSMOLOGY
-    pyhalo = pyHalo(z_lens, z_source, kwargs_cosmo)
-    # WE ALSO SPECIFY THE GEOMETRY OF THE RENDERING VOLUME
-    geometry = Geometry(pyhalo.cosmology, z_lens, z_source,
-                        cone_opening_angle_arcsec, geometry_type)
-
-    # SET THE SPATIAL DISTRIBUTION MODELS FOR SUBHALOS AND FIELD HALOS:
-    subhalo_spatial_distribution = ProjectedNFW
-    fieldhalo_spatial_distribution = LensConeUniform
-    kwargs_model_dlogT_dlogk = {'dlogT_dlogk': dlogT_dlogk}
-    mass_function_model_subhalos, kwargs_mfunc_subs = preset_mass_function_models('STUCKER_SHMF', kwargs_model_dlogT_dlogk)
-    mass_function_model_fieldhalos, kwargs_mfunc_field = preset_mass_function_models('STUCKER', kwargs_model_dlogT_dlogk)
-    # SET THE CONCENTRATION-MASS RELATION FOR SUBHALOS AND FIELD HALOS
-    concentration_model = 'FROM_FORMATION_HISTORY'
-    model_subhalos, kwargs_concentration_model_subhalos = preset_concentration_models(concentration_model,
-                                                                                      kwargs_model_dlogT_dlogk)
-    concentration_model_CDM = preset_concentration_models('DIEMERJOYCE19')[0]
-    kwargs_concentration_model_subhalos['concentration_cdm_class'] = concentration_model_CDM
-    kwargs_concentration_model_subhalos['cosmo'] = pyhalo.astropy_cosmo
-    kwargs_concentration_model_subhalos['log_mc'] = log_mc
-    concentration_model_subhalos = model_subhalos(**kwargs_concentration_model_subhalos)
-
-    model_fieldhalos, kwargs_concentration_model_fieldhalos = preset_concentration_models(concentration_model,
-                                                                                          kwargs_model_dlogT_dlogk)
-    kwargs_concentration_model_fieldhalos['concentration_cdm_class'] = concentration_model_CDM
-    kwargs_concentration_model_fieldhalos['cosmo'] = pyhalo.astropy_cosmo
-    kwargs_concentration_model_fieldhalos['log_mc'] = log_mc
-    concentration_model_fieldhalos = model_fieldhalos(**kwargs_concentration_model_fieldhalos)
-    c_host = concentration_model_fieldhalos.nfw_concentration(10 ** log_m_host, z_lens)
-    # SET THE TRUNCATION RADIUS FOR SUBHALOS AND FIELD HALOS
-    kwargs_truncation_model_subhalos['lens_cosmo'] = pyhalo.lens_cosmo
-    kwargs_truncation_model_fieldhalos['lens_cosmo'] = pyhalo.lens_cosmo
-    model_subhalos, kwargs_trunc_subs = truncation_models(truncation_model_subhalos)
-    kwargs_trunc_subs.update(kwargs_truncation_model_subhalos)
-    if truncation_model_subhalos == 'TRUNCATION_GALACTICUS':
-        kwargs_trunc_subs['c_host'] = c_host
-    truncation_model_subhalos = model_subhalos(**kwargs_trunc_subs)
-    model_fieldhalos, kwargs_trunc_field = truncation_models(truncation_model_fieldhalos)
-    kwargs_trunc_field.update(kwargs_truncation_model_fieldhalos)
-    truncation_model_fieldhalos = model_fieldhalos(**kwargs_trunc_field)
-    # NOW THAT THE CLASSES ARE SPECIFIED, WE SORT THE KEYWORD ARGUMENTS AND CLASSES INTO LISTS
-    population_model_list = ['SUBHALOS', 'LINE_OF_SIGHT', 'TWO_HALO']
-    mass_function_class_list = [mass_function_model_subhalos,
-                                mass_function_model_fieldhalos,
-                                mass_function_model_fieldhalos]
-    kwargs_mfunc_subs.update({'log_mlow': log_mlow,
-                       'log_mhigh': log_mhigh,
-                       'm_pivot': 10 ** 8,
-                       'power_law_index': shmf_log_slope,
-                       'log_m_host': log_m_host,
-                       'sigma_sub': sigma_sub,
-                       'delta_power_law_index': 0.0,
-                        'log_mc': log_mc})
-    kwargs_mfunc_field.update({'log_mlow': log_mlow,
-                  'log_mhigh': log_mhigh,
-                  'LOS_normalization': LOS_normalization,
-                  'm_pivot': 10 ** 8,
-                  'log_m_host': log_m_host,
-                  'delta_power_law_index': 0.0,
-                  'log_mc': log_mc})
-    kwargs_mass_function_list = [kwargs_mfunc_subs, kwargs_mfunc_field, kwargs_mfunc_field]
-    spatial_distribution_class_list = [subhalo_spatial_distribution, fieldhalo_spatial_distribution, fieldhalo_spatial_distribution]
-    kwargs_subhalos_spatial = {'m_host': 10 ** log_m_host, 'zlens': z_lens,
-                               'rmax2d_arcsec': cone_opening_angle_arcsec / 2, 'r_core_units_rs': r_tidal,
-                               'lens_cosmo': pyhalo.lens_cosmo, 'c_host': c_host}
-    kwargs_los_spatial = {'cone_opening_angle': cone_opening_angle_arcsec, 'geometry': geometry}
-    kwargs_spatial_distribution_list = [kwargs_subhalos_spatial, kwargs_los_spatial, kwargs_los_spatial]
-
-    kwargs_halo_model = {'truncation_model_subhalos': truncation_model_subhalos,
-                         'concentration_model_subhalos': concentration_model_subhalos,
-                         'truncation_model_field_halos': truncation_model_fieldhalos,
-                         'concentration_model_field_halos': concentration_model_fieldhalos,
-                         'kwargs_density_profile': kwargs_density_profile}
-
-    realization_list = pyhalo.render(population_model_list, mass_function_class_list, kwargs_mass_function_list,
-                                     spatial_distribution_class_list, kwargs_spatial_distribution_list,
-                                     geometry, mdef_subhalos, mdef_field_halos, kwargs_halo_model, nrealizations=1)
-    return realization_list[0]
-
-def CDMFromEmulator(z_lens, z_source, emulator_input, kwargs_cdm):
-    """
-    This generates a realization of subhalos using an emulator of the semi-analytic modeling code Galacticus, and
-     generates line-of-sight halos from a mass function parameterized as Sheth-Tormen.
-
-    :param z_lens: main deflector redshift
-    :param z_source: sourcee redshift
-    :param emulator_input: either an array or a callable function
-
-    if callable: a function that returns an array of
-    1) subhalo masses at infall [M_sun]
-    2) subhalo projected x position [kpc]
-    3) subhalo projected y position [kpc]
-    4) subhalo final_bound_mass [M_sun]
-    5) subhalo concentrations at infall
-
-    if not callable: an array with shape (N_subhalos 5) that contains masses, positions x, positions y, etc.
-
-    Mass convention is m200 with respect to the critical density of the Universe at redshift Z_infall, where Z_infall is
-    the infall redshift (not necessarily the redshift at the time of lensing).
-
-    :param cone_opening_angle_arcsec: the opening angle of the double cone rendering volume in arcsec
-    :param log_mlow: log10(minimum halo mass) rendered, or a function that returns log_mlow given a redshift
-    :param log_mhigh: log10(maximum halo mass) rendered, or a function that returns log_mlow given a redshift
-    :param LOS_normalization: rescaling of the line of sight halo mass function relative to Sheth-Tormen
-    :param log_m_host: log10 host halo mass in M_sun
-    :param kwargs_other: allows for additional keyword arguments to be specified when creating realization
-
-    The following optional keywords specify a concentration-mass relation for field halos parameterized as a power law
-    in peak height. If they are not set in the function call, pyHalo assumes a default concentration-mass relation from Diemer&Joyce
-    :param c0: amplitude of the mass-concentration relation at 10^8
-    :param log10c0: logarithmic amplitude of the mass-concentration relation at 10^8 (only if c0_mcrelation is None)
-    :param beta: logarithmic slope of the mass-concentration-relation pivoting around 10^8
-    :param zeta: modifies the redshift evolution of the mass-concentration-relation
-    :param two_halo_contribution: whether to include the two-halo term for correlated structure near the main deflector
-    :param kwargs_halo_mass_function: keyword arguments passed to the LensingMassFunction class
-    (see Cosmology.lensing_mass_function)
-    :return: a realization of CDM halos
-    """
-
-    # we create a realization of only line-of-sight halos by setting sigma_sub = 0.0
-    kwargs_cdm['sigma_sub'] = 0.0
-    cdm_halos_LOS = CDM(z_lens, z_source, **kwargs_cdm)
-    # get lens_cosmo class from class containing LOS objects; note that this will work even if there are no LOS halos
-    lens_cosmo = cdm_halos_LOS.lens_cosmo
-
-    # now create subhalos from the specified properties using the TNFWSubhaloEmulator class
-    halo_list = []
-    if callable(emulator_input):
-        subhalo_infall_masses, subhalo_x_kpc, subhalo_y_kpc, subhalo_final_bound_masses, \
-        subhalo_infall_concentrations = emulator_input()
-    else:
-        subhalo_infall_masses = emulator_input[:, 0]
-        subhalo_x_kpc = emulator_input[:, 1]
-        subhalo_y_kpc = emulator_input[:, 2]
-        subhalo_final_bound_masses = emulator_input[:, 3]
-        subhalo_infall_concentrations = emulator_input[:, 4]
-
-    for i in range(0, len(subhalo_infall_masses)):
-        halo = TNFWSubhaloEmulator(subhalo_infall_masses[i],
-                                   subhalo_x_kpc[i],
-                                   subhalo_y_kpc[i],
-                                   subhalo_final_bound_masses[i],
-                                   subhalo_infall_concentrations[i],
-                                   z_lens, lens_cosmo)
-        halo_list.append(halo)
-
-    # combine the subhalos with line-of-sight halos
-    subhalos_from_emulator = Realization.from_halos(halo_list, lens_cosmo, kwargs_halo_model={},
-                                                    msheet_correction=False, rendering_classes=None)
-    return cdm_halos_LOS.join(subhalos_from_emulator)
 
 
 def DMFromGalacticus(z_lens,z_source,galacticus_file,tree_index, kwargs_cdm,mass_range,mass_range_is_bound = True,
@@ -1060,5 +228,3 @@
 
 
         
-=======
->>>>>>> daebb653
