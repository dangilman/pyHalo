--- conflicted
+++ resolved
@@ -148,7 +148,6 @@
 
         return self._profile_args
 
-<<<<<<< HEAD
 # Adding code to be compatible with emulator data
 def tnfw_mass_fraction(tau, c):
     """
@@ -214,25 +213,28 @@
         super(TNFWSubhaloEmulator, self).__init__(infall_mass, x_arcsec, y_arcsec, r3d, profile_definition, redshift, sub_flag,
                                            lens_cosmo_instance, args, unique_tag)
 
-=======
->>>>>>> dc0272ca
+
     @property
     def lenstronomy_params(self):
         """
         See documentation in base class (Halos/halo_base.py)
         """
         if not hasattr(self, '_kwargs_lenstronomy'):
-<<<<<<< HEAD
-
-            [concentration, rt_kpc] = self.profile_args
-            Rs_angle, theta_Rs = self._lens_cosmo.nfw_physical2angle(self.mass, concentration, self.z)
+
+            [concentration, rt] = self.profile_args
+
+            # evaluate density parameters at infall
+            _rhos_mpc, _rs_mpc, _ = self._lens_cosmo.nfwParam_physical_Mpc(self.mass, concentration, self.z_eval)
+            # convert to angles at the time of lensing (deflector redshift)
+            Rs_angle, theta_Rs = self._lens_cosmo.nfw_physical2angle_fromNFWparams(_rhos_mpc, _rs_mpc, self.z)
+
             x, y = np.round(self.x, 4), np.round(self.y, 4)
             Rs_angle = np.round(Rs_angle, 10)
             theta_Rs = np.round(theta_Rs, 10)
-            r_trunc_arcsec = rt_kpc / self._lens_cosmo.cosmo.kpc_proper_per_asec(self.z)
+            r_trunc_arcsec = rt / self._lens_cosmo.cosmo.kpc_proper_per_asec(self.z)
 
             kwargs = [{'alpha_Rs': self._rescale_norm * theta_Rs, 'Rs': Rs_angle,
-                      'center_x': x, 'center_y': y, 'r_trunc': r_trunc_arcsec}]
+                       'center_x': x, 'center_y': y, 'r_trunc': r_trunc_arcsec}]
 
             self._kwargs_lenstronomy = kwargs
 
@@ -276,24 +278,4 @@
         See documentation in base class (Halos/halo_base.py)
         """
 
-        return ['TNFW']
-=======
-            [concentration, rt] = self.profile_args
-
-            # evaluate density parameters at infall
-            _rhos_mpc, _rs_mpc, _ = self._lens_cosmo.nfwParam_physical_Mpc(self.mass, concentration, self.z_eval)
-            # convert to angles at the time of lensing (deflector redshift)
-            Rs_angle, theta_Rs = self._lens_cosmo.nfw_physical2angle_fromNFWparams(_rhos_mpc, _rs_mpc, self.z)
-
-            x, y = np.round(self.x, 4), np.round(self.y, 4)
-            Rs_angle = np.round(Rs_angle, 10)
-            theta_Rs = np.round(theta_Rs, 10)
-            r_trunc_arcsec = rt / self._lens_cosmo.cosmo.kpc_proper_per_asec(self.z)
-
-            kwargs = [{'alpha_Rs': self._rescale_norm * theta_Rs, 'Rs': Rs_angle,
-                       'center_x': x, 'center_y': y, 'r_trunc': r_trunc_arcsec}]
-
-            self._kwargs_lenstronomy = kwargs
-
-        return self._kwargs_lenstronomy, None
->>>>>>> dc0272ca
+        return ['TNFW']