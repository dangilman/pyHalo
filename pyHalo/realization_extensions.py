--- conflicted
+++ resolved
@@ -532,12 +532,8 @@
 
     rmin_max = X_.max() - r.max()
     Npix = X_.shape[0]
-<<<<<<< HEAD
-    print(Npix, X_.max(), rmin_max)
-    npix = np.int((Npix/X_.max())*rmin_max)
-=======
+
     npix = int((Npix/X_.max())*rmin_max)
->>>>>>> bc51f3b3
     _r = np.linspace(-rmin_max, rmin_max, npix)
     xx_, yy_ = np.meshgrid(_r, _r)
 
